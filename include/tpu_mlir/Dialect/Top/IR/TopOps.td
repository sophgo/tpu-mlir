//===----------------------------------------------------------------------===//
//
// Copyright (C) 2022 Sophgo Technologies Inc.  All rights reserved.
//
// TPU-MLIR is licensed under the 2-Clause BSD License except for the
// third-party components.
//
//===----------------------------------------------------------------------===//

// =============================================================================
//
// Defines TOP Dialect operations.
//
//===----------------------------------------------------------------------===//

#ifndef TPU_MLIR_TOP_OPS
#define TPU_MLIR_TOP_OPS

include "mlir/IR/AttrTypeBase.td"
include "mlir/IR/EnumAttr.td"
include "mlir/IR/OpBase.td"
include "mlir/Interfaces/SideEffectInterfaces.td"
include "tpu_mlir/Interfaces/InferenceInterface.td"
include "tpu_mlir/Interfaces/FlopsInterface.td"
include "tpu_mlir/Traits/Traits.td"

// =============================================================================
//
// Defines TOP Dialect.
//
//===----------------------------------------------------------------------===//

def Top_Dialect : Dialect {
  let name = "top";
  let summary = "A topdialect for the TPU_MLIR specification";
  let cppNamespace = "::tpu_mlir::top";
  let emitAccessorPrefix = kEmitAccessorPrefix_Raw;
  let extraClassDeclaration = [{
  void loadWeightFile(llvm::StringRef file) {
    wFile = std::make_unique<mlir::TensorFile>(file, false);
  }
  std::unique_ptr<mlir::TensorFile> wFile;
  }];
}

//===----------------------------------------------------------------------===//
// TOP Attributes.
//===----------------------------------------------------------------------===//

class Top_Attr<string attrName, string attrMnemonic, list<Trait> traits = []>
    : AttrDef<Top_Dialect, attrName, traits> {
  let mnemonic = attrMnemonic;
}

//===----------------------------------------------------------------------===//
// TOP Types.
//===----------------------------------------------------------------------===//

def AnyTenor: AnyTypeOf<[AnyRankedTensor]>;
def AnyTensorOrNone: AnyTypeOf<[AnyRankedTensor, NoneType]>;

//===----------------------------------------------------------------------===//
// TOP Op Definition.
//===----------------------------------------------------------------------===//

class Top_BaseOp<string mnemonic, list<Trait> traits = []> :
    Op<Top_Dialect, mnemonic, !listconcat(traits,[NoSideEffect])> ;

class Top_Op<string mnemonic, list<Trait> traits = []> :
    Top_BaseOp<mnemonic, !listconcat(traits,
       [DeclareOpInterfaceMethods<InferenceInterface>,
        DeclareOpInterfaceMethods<FlopsInterface>])> ;

def Top_NoneOp : Top_BaseOp<"None"> {
  let summary = "none operator";

  let description = [{
    A none Op to return a NoneType.
  }];
  let results = (outs NoneType);
}

def Top_WeightOp : Top_BaseOp<"Weight"> {
  let summary = "load weight operator";

  let description = [{
    Load weight from a file. The file should be a valid .npz format file.
    This Op does not take any input, and the location captures the tensor name.
    The Output is an n-dimensional tensor whose type matches
    the tensor type in the .npz file.
  }];

  let arguments = (ins
    OptionalAttr<F64ArrayAttr>:$weight_scale
  );

  let results = (outs AnyTensor:$output);
  let extraClassDeclaration = [{
  template<typename T>
  mlir::LogicalResult update(const std::vector<T>& data, size_t count);
  template<typename T>
  std::shared_ptr<std::vector<T>> read();
  std::shared_ptr<std::vector<float>> read_as_float();
  std::shared_ptr<std::vector<uint8_t>> read_as_byte();
  template<typename T>
  static mlir::Value create(mlir::Operation * OwnerOp,
                            llvm::StringRef suffix,
                            const std::vector<T>& data,
                            mlir::RankedTensorType& type);
  mlir::Value clone_bf16(mlir::Operation * OwnerOp);
  mlir::Value clone_f16(mlir::Operation * OwnerOp);
  }];
}

def Top_InputOp: Top_BaseOp<"Input"> {
  let summary = "Input operator";

  let description = [{
  }];

  let arguments = (
    ins AnyTensor:$input,
    // preprocess for input
    OptionalAttr<StrAttr>:$pixel_format,
    OptionalAttr<StrAttr>:$channel_format,
    OptionalAttr<I64ArrayAttr>:$resize_dims,
    OptionalAttr<BoolAttr>:$keep_aspect_ratio,
    OptionalAttr<I64Attr>:$pad_value,
    OptionalAttr<StrAttr>:$pad_type,
    OptionalAttr<F64ArrayAttr>:$scale,
    OptionalAttr<F64ArrayAttr>:$mean
  );

  let results = (outs AnyTensor:$output);
}

def Top_BatchNormOp: Top_Op<"BatchNorm", [SupportFuseRelu, InOutSameShape]> {
  let summary = "BatchNormalization operation";
  let description = [{
    Applies Batch Normalization over a 4D input (a mini-batch of 2D inputs
    with additional channel dimension) as described in the paper
    Batch Normalization: Accelerating Deep Network Training by Reducing
    Internal Covariate Shift <https://arxiv.org/abs/1502.03167>`__ .

    ```math
        y = \frac{x - \mathrm{E}[x]}{ \sqrt{\mathrm{Var}[x] + \epsilon}} * \gamma + \beta
    ```

    The mean and standard-deviation are calculated per-dimension over
    the mini-batches and $$\gamma$$ and $$\beta$$ are learnable parameter vectors
    of size C (where C is the input channel size).
  }];
  let arguments = (ins
    AnyTensor:$input,
    AnyTensor:$mean,
    AnyTensor:$variance,
    AnyTensorOrNone:$gamma,
    AnyTensorOrNone:$beta,
    DefaultValuedAttr<F64Attr, "1e-05">:$epsilon,
    DefaultValuedAttr<BoolAttr, "false">:$do_relu,
    DefaultValuedAttr<F64Attr, "-1.0">:$relu_limit
  );
  let results = (outs AnyTensor:$output);
  let hasCanonicalizer = 1;
}

def Top_CastOp:Top_Op<"Cast",[InOutSameShape]> {
  let summary = "Cast operation";
  let description = [{
    quant::UniformQuantizedType cast to float type; or float type cast to quant::UniformQuantizedType
  }];
  let arguments = (ins
    AnyTensor:$input
  );
  let results = (outs AnyTensor:$output);
}

def Top_ConcatOp: Top_Op<"Concat", [SupportFuseRelu]> {
  let summary = "Concat operator";

  let description = [{
  Concatenates the given sequence of seq tensors in the given dimension.
  All tensors must either have the same shape (except in the concatenating dimension) or be empty.
  }];

  let arguments = (
    ins Variadic<AnyTensor>:$inputs,
    DefaultValuedAttr<I64Attr, "1">:$axis,
    DefaultValuedAttr<BoolAttr, "false">:$do_relu,
    DefaultValuedAttr<F64Attr, "-1.0">:$relu_limit
  );

  let results = (outs AnyTensor:$output);
  let hasCanonicalizer = 1;
}

def Top_PackOp: Top_Op<"Pack", [SupportFuseRelu]> {
  let summary = "Pack operator";

  let description = [{
  Pack a list of tensors in the given dimension.
  All tensors must have the same shape.
  }];

  let arguments = (
    ins Variadic<AnyTensor>:$inputs,
    I64Attr:$axis,
    I64Attr:$values_count,
    DefaultValuedAttr<BoolAttr, "false">:$do_relu,
    DefaultValuedAttr<F64Attr, "-1.0">:$relu_limit
  );

  let results = (outs AnyTensor:$output);
  // let hasCanonicalizer = 1;
}

def Top_UnpackOp: Top_Op<"Unpack", [SupportFuseRelu]> {
  let summary = "Unpack operator";

  let description = [{
  Unpack a tensor to list of tensors in the given dimension.
  }];

  let arguments = (
    ins AnyTensor:$input,
    I64Attr:$axis,
    I64Attr:$num,
    DefaultValuedAttr<BoolAttr, "false">:$do_relu,
    DefaultValuedAttr<F64Attr, "-1.0">:$relu_limit
  );

  let results = (outs Variadic<AnyTensor>:$outputs);
  // let hasCanonicalizer = 1;
}

def Top_ConvOp: Top_Op<"Conv", [SupportFuseRelu]> {
  let summary = "Convolution operator";

  let description = [{
    In the simplest case, the output value of the layer with input size
    $$(N, C_{\text{in}}, H, W)$$ and output $$(N, C_{\text{out}}, H_{\text{out}}, W_{\text{out}})$$
    can be precisely described as:

    ```math
        \text{out}(N_i, C_{\text{out}_j}) = \text{bias}(C_{\text{out}_j}) +
        \sum_{k = 0}^{C_{\text{in}} - 1} \text{weight}(C_{\text{out}_j}, k) \star \text{input}(N_i, k)
    ```


    where $$\star$$ is the valid 2D cross-correlation operator,
    $$N$$ is a batch size, $$C$$ denotes a number of channels,
    $$H$$ is a height of input planes in pixels, and $$W$$ is
    width in pixels.

    weight (Tensor): the learnable weights of the module of shape
    $$(\text{out\_channels}, \frac{\text{in\_channels}}{\text{groups}},
    \text{kernel\_size[0]}, \text{kernel\_size[1]})$$

    bias (Tensor optional): the learnable bias of the module of shape (out_channels).

    - **stride**: controls the stride for the cross-correlation, a single
      number or a tuple.

    - **padding**: controls the amount of padding applied to the input. It
      contains four ints with top, left, bottom, right respectively.

    - **dilation**: controls the spacing between the kernel points; also
      known as the à trous algorithm. It is harder to describe, but this
      [Link](https://github.com/vdumoulin/conv_arithmetic/blob/master/README.md)
      has a nice visualization of what **dilation** does.

    - **groups**: (optional): Number of blocked connections from input
            channels to output channels. Default: 1


    Shape:
        - Input: $$(N, C_{in}, H_{in}, W_{in})$$
        - Output: $$(N, C_{out}, H_{out}, W_{out})$$ where

          ```math
              H_{out} = \left\lfloor\frac{H_{in}  + \text{padding}[0] + \text{padding}[2] - \text{dilation}[0]
                        \times (\text{kernel\_size}[0] - 1) - 1}{\text{stride}[0]} + 1\right\rfloor
          ```
          ```math
              W_{out} = \left\lfloor\frac{W_{in}  + \text{padding}[1] + \text{padding}[3] - \text{dilation}[1]
                        \times (\text{kernel\_size}[1] - 1) - 1}{\text{stride}[1]} + 1\right\rfloor
          ```
  }];

  let arguments = (ins
    AnyTensor:$input,
    AnyTensor:$filter,
    AnyTensorOrNone:$bias,
    I64ArrayAttr:$kernel_shape,
    I64ArrayAttr:$strides,
    I64ArrayAttr:$pads, // top,left,bottom,right
    DefaultValuedAttr<I64Attr, "1">:$group,
    OptionalAttr<I64ArrayAttr>:$dilations,
    OptionalAttr<I64ArrayAttr>:$inserts,
    DefaultValuedAttr<BoolAttr, "false">:$do_relu,
    DefaultValuedAttr<F64Attr, "-1.0">:$relu_limit
  );

  let results = (outs AnyTensor:$output);
  let extraClassDeclaration = [{
    void parseParam(void *param);
  }];
}

class Top_PoolOp <string mnemonic> : Top_Op<mnemonic,[SupportFuseRelu]> {
  let summary = "pool operator";

  let description = [{
    This performs an  pooling over the given input tensor. A sliding
    window of size given by <kernel size> is passed over the input tensor.
  }];

  let arguments = (ins
    AnyTensor:$input,
    I64ArrayAttr:$kernel_shape,
    I64ArrayAttr:$strides,
    I64ArrayAttr:$pads,
    DefaultValuedAttr<I64Attr, "0">:$pad_value,
    DefaultValuedAttr<BoolAttr, "false">:$count_include_pad,
    DefaultValuedAttr<BoolAttr, "false">:$do_relu,
    DefaultValuedAttr<F64Attr, "-1.0">:$relu_limit
  );

  let results = (outs AnyTensor:$output);
  let extraClassDeclaration = [{
    void parseParam(void *param);
  }];
}

def Top_AvgPoolOp:Top_PoolOp<"AvgPool">;
def Top_MaxPoolOp:Top_PoolOp<"MaxPool">;

def Top_MaxPoolWithMaskOp:Top_PoolOp<"MaxPoolWithMask"> {
  let results = (outs
    AnyTensor:$output,
    AnyTensor:$mask);
}

def Top_Depth2SpaceOp: Top_Op<"Depth2Space"> {

  let summary = "Depth2Space operator";

  let description = [{
    Refer to `https://github.com/onnx/onnx/blob/main/docs/Operators.md#depthtospace`
    [n, c, h, w] => [n, c / (block_h * block_w), h * block_h, w * block_w];
    if inversed, [n, c, h, w] => [n, c * block_h * block_w, h / block_h, w / block_w];

    if DCR(depth-column-row), channel ordered by block_h * block_w * c;
    else CRD(column-row-depth), channel ordered by c * block_h * block_w;
  }];

  let arguments = (
    ins AnyTensor:$input,
    I64Attr:$block_h,
    I64Attr:$block_w,
    BoolAttr:$is_CRD,
    BoolAttr:$is_inversed
  );

  let results = (outs AnyTensor:$output);
}

def Top_AddOp: Top_Op<"Add", [SupportFuseRelu]> {
  let summary = "add operator";

  let description = [{
    Elementwise addition of input1 and input2. Axis of size 1 will be broadcast,
    as necessary.
  }];

  let arguments = (ins
    Variadic<AnyTensor>:$inputs,
    DefaultValuedAttr<BoolAttr, "false">:$do_relu,
    DefaultValuedAttr<F64Attr, "-1.0">:$relu_limit,
    OptionalAttr<F64ArrayAttr>:$coeff
  );

  let results = (outs AnyTensor:$output);
}

def Top_SubOp: Top_Op<"Sub", [SupportFuseRelu]> {
  let summary = "sub operator";

  let description = [{
    Elementwise subtraction of input1 and input2. Axis of size 1 will be broadcast,
    as necessary.
  }];

  let arguments = (ins
    Variadic<AnyTensor>:$inputs,
    DefaultValuedAttr<BoolAttr, "false">:$is_reverse,
    DefaultValuedAttr<BoolAttr, "false">:$do_relu,
    DefaultValuedAttr<F64Attr, "-1.0">:$relu_limit,
    OptionalAttr<F64ArrayAttr>:$coeff
  );

  let results = (outs AnyTensor:$output);
}

def Top_MulOp: Top_Op<"Mul", [SupportFuseRelu]> {
  let summary = "Mul operator";

  let description = [{
    Elementwise multiplication of input1 and input2. input1 and input2 are tensors.
  }];

  let arguments = (ins
    Variadic<AnyTensor>:$inputs,
    DefaultValuedAttr<BoolAttr, "false">:$do_relu,
    DefaultValuedAttr<F64Attr, "-1.0">:$relu_limit,
    // quant param
    DefaultValuedAttr<SI32Attr, "1">:$multiplier,
    DefaultValuedAttr<I64Attr, "0">:$rshift
  );

  let results = (outs AnyTensor:$output);
  let hasCanonicalizer = 1;
}

def Top_MinOp: Top_Op<"Min"> {
  let summary = "min operator";

  let description = [{
    Element-wise min of each of the input tensors. All inputs and outputs must have the same data type.
  }];

  let arguments = (ins
    Variadic<AnyTensor>:$inputs
  );

  let results = (outs AnyTensor:$output);
}

def Top_MaxOp: Top_Op<"Max"> {
  let summary = "max operator";

  let description = [{
    Element-wise max of each of the input tensors. All inputs and outputs must have the same data type.
  }];

  let arguments = (ins
    Variadic<AnyTensor>:$inputs
  );

  let results = (outs AnyTensor:$output);
}

def Top_MulConstOp: Top_Op<"MulConst", [SupportFuseRelu, InOutSameShape]> {
  let summary = "Mul Const operator";

  let description = [{
    Y = X * const_val
  }];

  let arguments = (ins
    AnyTensor:$input,
    F64Attr: $const_val,
    DefaultValuedAttr<BoolAttr, "false">:$do_relu,
    DefaultValuedAttr<F64Attr, "-1.0">:$relu_limit
  );

  let results = (outs AnyTensor:$output);
  let hasCanonicalizer = 1;
}

def Top_ReciprocalOp: Top_Op<"Reciprocal", [SupportFuseRelu, InOutSameShape]> {
  let summary = "Constant scalar divide tensor operator";

  let description = [{
    Y = const_val / X
  }];

  let arguments = (ins
    AnyTensor:$input,
    DefaultValuedAttr<F64Attr, "1.0">: $const_val,
    DefaultValuedAttr<BoolAttr, "false">:$do_relu,
    DefaultValuedAttr<F64Attr, "-1.0">:$relu_limit
  );

  let results = (outs AnyTensor:$output);
}

def Top_MatMulOp: Top_Op<"MatMul", [SupportFuseRelu]> {
  let summary = "matmul operator";

  let description = [{
    Performs a two dimensional matrix multiplication. This allows both inputs to
    be activations, rather than reserving weights as an attribute in the
    FULLY_CONNECTED operator.
  }];

  let arguments = (ins
    AnyTensor:$input,
    AnyTensor:$right,
    AnyTensorOrNone:$bias,
    DefaultValuedAttr<BoolAttr, "false">:$right_transpose,
    DefaultValuedAttr<BoolAttr, "false">:$do_relu,
    DefaultValuedAttr<F64Attr, "-1.0">:$relu_limit
  );

  let results = (outs AnyTensor:$output);
  let extraClassDeclaration = [{
    void parseParam(
      int64_t &batch, int64_t &M, int64_t &K, int64_t &N, bool &with_bias, bool &do_relu,
      double &relu_limit, bool &right_transpose);
  }];
}

def Top_PadOp:Top_Op<"Pad"> {
  let summary = "Pad operation";
  let description = [{
    This operation pads a tensor according to the paddings you specify.
    paddings is an integer tensor with shape [n, 2], where n is the rank of tensor.
    For each dimension D of input, paddings[D, 0] indicates how many values to add
    before the contents of tensor in that dimension, and paddings[D, 1] indicates
    how many values to add after the contents of tensor in that dimension.
  }];
  let arguments = (ins
    AnyTensor:$input,
    I64ArrayAttr:$paddings,
    DefaultValuedAttr<F64Attr, "0.0">:$val,
    DefaultValuedAttr<I64Attr, "0">:$mode
  );
  let results = (outs AnyTensor:$output);
  let hasCanonicalizer = 1;
}

def Top_PermuteOp: Top_Op<"Permute"> {

  let summary = "Permute operator";

  let description = [{
      Perform permute on input.
  }];

  let arguments = (
    ins AnyTensor:$input,
    I64ArrayAttr:$order
  );

  let results = (outs AnyTensor:$output);
}

def Top_ReluOp: Top_Op<"Relu",[InOutSameShape]> {
  let summary = "Relu operator";

  let description = [{
     ReLU with a scalar maximum value. if limit is zero, do not use upper limit.
  }];

  let arguments = (
    ins AnyTensor:$input,
    DefaultValuedAttr<F64Attr, "-1.0">:$relu_limit
  );

  let results = (outs AnyTensor:$output);

  let hasCanonicalizer = 1;
}

def Top_ReshapeOp:Top_Op<"Reshape"> {
  let summary = "Reshape operation";
  let description = [{
    Returns a tensor with the same type/values as the input, with a new shape
    specified by the shape argument. Reshape may operate on tensors of any rank.
    No data conversion happens during a reshape operation.
  }];
  let arguments = (ins
    AnyTensor:$input
  );
  let results = (outs AnyTensor:$output);
  let hasCanonicalizer = 1;
}

def Top_SigmoidOp : Top_Op<"Sigmoid", [InOutSameShape]> {
  let summary = " Exp operator,  scale * Sigmoid + bias";
  let description = [{
     Y = scale * Sigmoid(x) + bias
  }];
  let arguments = (ins
    AnyTensor:$input,
    DefaultValuedAttr<F64Attr, "1">:$scale,
    DefaultValuedAttr<F64Attr, "0">:$bias
  );

  let results = (outs AnyTensor:$output);
}

def Top_SiLUOp : Top_Op<"SiLU", [InOutSameShape]> {
  let summary = " SiLU operator,  y = x * Sigmoid(x)";
  let description = [{
     Y = x * Sigmoid(x)
  }];
  let arguments = (
    ins AnyTensor:$input
  );

  let results = (outs AnyTensor:$output);
}

def Top_SplitOp: Top_Op<"Split"> {
  let summary = "Split operator";

  let description = [{
    Split input tensor into a list of tensors.
  }];

  let arguments = (
    ins AnyTensor:$input,
    I64Attr:$axis,
    I64Attr:$num
  );
  let results = (outs Variadic<AnyTensor>:$outputs);
}

def Top_SliceOp: Top_Op<"Slice"> {
  let summary = "Slice operator";

  let description = [{
    Slice Operation on input.
  }];

  let arguments = (
    ins AnyTensor:$input,
    I64ArrayAttr:$offset,
    I64ArrayAttr:$steps
  );
  let results = (outs AnyTensor:$output);
  let hasCanonicalizer = 1;
}

def Top_StridedSliceOp: Top_Op<"StridedSlice"> {
  let summary = "Strided Slice operator";

  let description = [{
    Strided Slice Operation on input.
  }];

  let arguments = (ins
    AnyTensor:$input,
    AnyTensor:$starts,
    AnyTensor:$ends,
    AnyTensor:$strides,
    I64Attr:$begin_mask,
    I64Attr:$end_mask,
    I64Attr:$ellipsis_mask,
    I64Attr:$new_axis_mask,
    I64Attr:$shrink_axis_mask
  );
  let results = (outs AnyTensor:$output);
}

def Top_SoftmaxOp:Top_Op<"Softmax",[InOutSameShape]> {
  let summary = "Softmax operation";
  let description = [{
    The operator computes the normalized exponential values for the given input.
  }];
  let arguments = (ins
    AnyTensor:$input,
    I64Attr:$axis,
    DefaultValuedAttr<F64Attr, "1.0">:$beta
  );
  let results = (outs AnyTensor:$output);
}

def Top_LeakyReluOp : Top_Op<"LeakyRelu", [InOutSameShape]> {
  let summary = "LeakyRelu operation";
  let description = [{
    LeakyRelu takes input data (Tensor<T>) and an argument alpha,
    and produces one output data (Tensor<T>)
    where the function f(x) = alpha * x for x < 0, f(x) = x for x >= 0,
    is applied to the data tensor elementwise.
  }];
  let arguments = (ins
    AnyTenor:$input,
    F64Attr:$alpha
  );
  let results = (outs AnyTenor:$output);
}

def Top_UpsampleOp : Top_Op<"Upsample", [SupportFuseRelu]> {
  let summary = "Upsample operation";
  let description = [{
    Perform nearest upsample on input.
  }];
  let arguments = (ins
    AnyTensor:$input,
    I64Attr:$scale_h,
    I64Attr:$scale_w,
    DefaultValuedAttr<BoolAttr, "false">:$do_relu,
    DefaultValuedAttr<F64Attr, "-1.0">:$relu_limit
  );
  let results = (outs AnyTensor:$output);
}

def Top_MaxUnpoolOp : Top_Op<"MaxUnpool"> {
  let summary = "MaxUnpool operation";
  let description = [{
    Perform  MaxUnpool on input.
  }];
  let arguments = (ins
    AnyTensor:$input,
    AnyTensor:$mask,
    I64Attr:$scale_h,
    I64Attr:$scale_w
  );
  let results = (outs AnyTensor:$output);
}

def Top_LogOp: Top_Op<"Log", [InOutSameShape]> {
  let summary = "Log operator";

  let description = [{
    Calculates the natural log of the given input tensor, element-wise.
  }];

  let arguments = (ins
    AnyTensor:$input
  );

  let results = (outs AnyTensor:$output);
}

<<<<<<< HEAD
=======
def Top_LRNOp: Top_Op<"LRN", [InOutSameShape]> {
  let summary = "Local Response Normalization";

  let description = [{
    It normalizes over local input regions. The local region is defined across the channels.
  }];

  let arguments = (ins
    AnyTensor:$input,
    I64Attr:$size,
    DefaultValuedAttr<F64Attr, "0.0001">:$alpha,
    DefaultValuedAttr<F64Attr, "0.75">:$beta,
    DefaultValuedAttr<F64Attr, "1.0">:$bias
  );

  let results = (outs AnyTensor:$output);
}

>>>>>>> 1e48f16a
def Top_ExpOp: Top_Op<"Exp", [InOutSameShape]> {
  let summary = "Exp operator";

  let description = [{
    Calculates the exponent of the given input tensor, element-wise.
  }];

  let arguments = (ins
    AnyTensor:$input
  );

  let results = (outs AnyTensor:$output);
}

def Top_DivOp: Top_Op<"Div", [InOutSameShape]> {
  let summary = "Div operator";

  let description = [{
    Performs element-wise binary division.
  }];

  let arguments = (ins
    Variadic<AnyTensor>:$inputs,
    DefaultValuedAttr<BoolAttr, "false">:$do_relu,
    DefaultValuedAttr<F64Attr, "-1.0">:$relu_limit,
    // quant param
    DefaultValuedAttr<SI32Attr, "1">:$multiplier,
    DefaultValuedAttr<I64Attr, "0">:$rshift
  );

  let results = (outs AnyTensor:$output);
  // let hasCanonicalizer = 1;
}

def Top_SqueezeOp: Top_Op<"Squeeze"> {
  let summary = "Squeeze operator";

  let description = [{
    The operator squeeze the input shapes by given axis.
  }];

  let arguments = (ins
    AnyTensor:$inputs,
    I64ArrayAttr:$axes
  );

  let results = (outs AnyTensor:$output);
}

def Top_ClipOp: Top_Op<"Clip", [InOutSameShape]> {
  let summary = "Clip operator";

  let description = [{
    The operator limits the given input to a certain range.
  }];

  let arguments = (ins
    AnyTensor:$inputs,
    F64Attr:$min,
    F64Attr:$max
  );

  let results = (outs AnyTensor:$output);
}

def Top_DeconvOp: Top_Op<"Deconv", [SupportFuseRelu]> {
  let summary = "Deconvolution operator";

  let description = [{
    Perform Deconvolution operation.
  }];

  let arguments = (ins
    AnyTensor:$input,
    AnyTensor:$filter,
    AnyTensorOrNone:$bias,
    I64ArrayAttr:$kernel_shape,
    I64ArrayAttr:$strides,
    I64ArrayAttr:$pads,
    DefaultValuedAttr<I64Attr, "1">:$group,
    OptionalAttr<I64ArrayAttr>:$dilations,
    OptionalAttr<I64ArrayAttr>:$inserts,
    DefaultValuedAttr<BoolAttr, "false">:$do_relu,
    DefaultValuedAttr<F64Attr, "-1.0">:$relu_limit
  );

  let results = (outs AnyTensor:$output);
  let extraClassDeclaration = [{
    void parseParam(void *param);
  }];
}

def Top_ScaleOp: Top_Op<"Scale", [SupportFuseRelu, InOutSameShape]> {
  let summary = "Scale operator";

  let description = [{
    Y = X * S + B,
    where the shape of X/Y is [n, c, h, w] and the shape of S/B is [1, c, 1, 1].
  }];

  let arguments = (ins
    AnyTensor:$input,
    AnyTensor:$scale,
    AnyTensor:$bias,

    DefaultValuedAttr<BoolAttr, "false">:$do_relu,
    DefaultValuedAttr<F64Attr, "-1.0">:$relu_limit
  );

  let results = (outs AnyTensor:$output);
  let hasCanonicalizer = 1;
}

def Top_GRUOp: Top_Op<"GRU"> {
  let summary = "GRU operator";

  let description = [{
    Perform RNN GRU operation.
  }];

  let arguments = (ins
    AnyTensor:$input,
    AnyTensor:$filter,
    AnyTensor:$recurrence,
    AnyTensorOrNone:$bias,
    AnyTensorOrNone:$initial_h,
    I64Attr: $hidden_size,
    BoolAttr: $bidirectional,
    DefaultValuedAttr<BoolAttr, "true">:$linear_before_reset,
    DefaultValuedAttr<BoolAttr, "false">:$batch_first
  );

  let results = (outs
    AnyTensorOrNone:$Y,
    AnyTensorOrNone:$Y_h);

  let extraClassDeclaration = [{
    typedef struct {
      int64_t seq_len;
      int64_t batch_size;
      int64_t input_size;
      int64_t num_direction;
      int64_t hidden_size;
      bool batch_first;
      bool have_bias;
      bool have_h0;
      bool output_y;
      bool output_yh;
    } gru_attr_t;
    gru_attr_t parseParam();
  }];
}

def Top_LSTMOp: Top_Op<"LSTM"> {
  let summary = "LSTM operator";

  let description = [{
    Perform RNN LSTM operation.
  }];

  let arguments = (ins
    AnyTensor:$input,
    AnyTensor:$filter,
    AnyTensor:$recurrence,
    AnyTensorOrNone:$bias,
    AnyTensorOrNone:$initial_h,
    AnyTensorOrNone:$initial_c,
    I64Attr: $hidden_size,
    BoolAttr: $bidirectional,
    DefaultValuedAttr<BoolAttr, "false">:$batch_first
  );

  let results = (outs
    AnyTensorOrNone:$Y,
    AnyTensorOrNone:$Y_h,
    AnyTensorOrNone:$Y_c);
  let extraClassDeclaration = [{
    typedef struct {
      int64_t seq_len;
      int64_t batch_size;
      int64_t input_size;
      int64_t num_direction;
      int64_t hidden_size;
      bool batch_first;
      bool have_bias;
      bool have_h0;
      bool have_c0;
      bool output_y;
      bool output_yh;
      bool output_yc;
    } lstm_attr_t;
    lstm_attr_t parseParam();
  }];
}

def Top_GatherOp: Top_Op<"Gather"> {
  let summary = "Gather operator";
  let description = [{
    Perform Gather operation on the given axis.
  }];

  let arguments = (ins
    AnyTensor:$input,
    AnyTensor:$indices,

    DefaultValuedAttr<I64Attr, "0">:$axis
  );

  let results = (outs AnyTenor:$output);
  let hasCanonicalizer = 1;
}

def Top_TileOp: Top_Op<"Tile"> {
  let summary = "Tile operator";
  let description = [{
    Perform Tile operation on the given tensor.
  }];

  let arguments = (ins
    AnyTensor:$input,
    I64Attr:$axis,
    I64Attr:$tile
  );

  let results = (outs AnyTenor:$output);
  let hasCanonicalizer = 1;
}

def Top_AbsOp : Top_Op<"Abs", [InOutSameShape]> {
  let summary = " Abs operator";
  let description = [{
     y = abs(x)
  }];
  let arguments = (ins
    AnyTensor:$input
  );

  let results = (outs AnyTensor:$output);
}

def Top_PReluOp : Top_Op<"PRelu", [InOutSameDim]> {
  let summary = "PRelu operator";
  let description = [{
     f(x) = slope * x   for x < 0
     f(x) = x           for x >= 0
  }];
  let arguments = (ins
    AnyTensor:$input,
    AnyTensor:$slope
  );

  let results = (outs AnyTensor:$output);
}

<<<<<<< HEAD
def Top_SubOp: Top_Op<"Sub", [SupportFuseRelu, InOutSameDim]> {
  let summary = "sub operator";

  let description = [{
    Elementwise subtraction of input1 and input2. Axis of size 1 will be broadcast,
    as necessary.
  }];

  let arguments = (ins
    Variadic<AnyTensor>:$inputs,
    DefaultValuedAttr<BoolAttr, "false">:$do_relu,
    DefaultValuedAttr<F64Attr, "-1.0">:$relu_limit,
    OptionalAttr<F64ArrayAttr>:$coeff
  );

=======
def Top_InterpOp : Top_Op<"Interp"> {
  let summary = "Interp operation";
  let description = [{
     Perform linear upsample on input
  }];
  let arguments = (ins
    AnyTensor:$input,
    F64Attr:$scale_h,
    F64Attr:$scale_w,
    StrAttr:$mode,
    StrAttr:$coord_mode
  );

  let results = (outs AnyTensor:$output);
}

def Top_ReduceOp : Top_Op<"Reduce"> {
  let summary = "Reduce operation";
  let description = [{
    Computes the mean/max/prod/sum of the input tensor's element along the provided axes.
  }];
  let arguments = (ins
    AnyTensor:$input,
    I64ArrayAttr:$axes,
    I64Attr:$keepdims,
    StrAttr: $type
  );
  let results = (outs AnyTensor:$output);
}

def Top_SqrtOp : Top_Op<"Sqrt", [InOutSameShape]> {
  let summary = "Sqrt operation";
  let description = [{
    Computes the square root of the input tensor's element.
  }];
  let arguments = (ins
    AnyTensor:$input
  );
>>>>>>> 1e48f16a
  let results = (outs AnyTensor:$output);
}

#endif // Top_OPS<|MERGE_RESOLUTION|>--- conflicted
+++ resolved
@@ -726,8 +726,6 @@
   let results = (outs AnyTensor:$output);
 }
 
-<<<<<<< HEAD
-=======
 def Top_LRNOp: Top_Op<"LRN", [InOutSameShape]> {
   let summary = "Local Response Normalization";
 
@@ -746,7 +744,6 @@
   let results = (outs AnyTensor:$output);
 }
 
->>>>>>> 1e48f16a
 def Top_ExpOp: Top_Op<"Exp", [InOutSameShape]> {
   let summary = "Exp operator";
 
@@ -1001,23 +998,6 @@
   let results = (outs AnyTensor:$output);
 }
 
-<<<<<<< HEAD
-def Top_SubOp: Top_Op<"Sub", [SupportFuseRelu, InOutSameDim]> {
-  let summary = "sub operator";
-
-  let description = [{
-    Elementwise subtraction of input1 and input2. Axis of size 1 will be broadcast,
-    as necessary.
-  }];
-
-  let arguments = (ins
-    Variadic<AnyTensor>:$inputs,
-    DefaultValuedAttr<BoolAttr, "false">:$do_relu,
-    DefaultValuedAttr<F64Attr, "-1.0">:$relu_limit,
-    OptionalAttr<F64ArrayAttr>:$coeff
-  );
-
-=======
 def Top_InterpOp : Top_Op<"Interp"> {
   let summary = "Interp operation";
   let description = [{
@@ -1056,7 +1036,6 @@
   let arguments = (ins
     AnyTensor:$input
   );
->>>>>>> 1e48f16a
   let results = (outs AnyTensor:$output);
 }
 
