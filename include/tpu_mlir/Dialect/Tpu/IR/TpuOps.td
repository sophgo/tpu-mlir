//===----------------------------------------------------------------------===//
//
// Copyright (C) 2022 Sophgo Technologies Inc.  All rights reserved.
//
// TPU-MLIR is licensed under the 2-Clause BSD License except for the
// third-party components.
//
//===----------------------------------------------------------------------===//

// =============================================================================
//
// Defines TPU Dialect operations.
//
//===----------------------------------------------------------------------===//

#ifndef TPU_MLIR_TPU_OPS
#define TPU_MLIR_TPU_OPS

include "mlir/IR/AttrTypeBase.td"
include "mlir/IR/OpBase.td"
include "mlir/IR/EnumAttr.td"
include "mlir/Interfaces/SideEffectInterfaces.td"
include "tpu_mlir/Interfaces/LocalGenInterface.td"
include "tpu_mlir/Interfaces/WeightReorderInterface.td"
include "tpu_mlir/Interfaces/GlobalGenInterface.td"
include "tpu_mlir/Interfaces/InferenceInterface.td"
include "tpu_mlir/Interfaces/TypeInterface.td"
include "tpu_mlir/Traits/Traits.td"

// =============================================================================
//
// Defines Tpu Dialect.
//
//===----------------------------------------------------------------------===//

def Tpu_Dialect : Dialect {
  let name = "tpu";
  let summary = "A tpu dialect for the SOPHGO AI chips";
  let cppNamespace = "::tpu_mlir::tpu";
  let useDefaultAttributePrinterParser = 1;
  let emitAccessorPrefix = kEmitAccessorPrefix_Raw;
}

//===----------------------------------------------------------------------===//
// Tpu Attributes.
//===----------------------------------------------------------------------===//

class Tpu_Attr<string attrName, string attrMnemonic, list<Trait> traits = []>
    : AttrDef<Tpu_Dialect, attrName, traits> {
  let mnemonic = attrMnemonic;
}

def Tpu_LayerGroupAttr : Tpu_Attr<"LayerGroup", "lg"> {
  let summary = "Structure of layer group parameters";
  let parameters = (ins
    "int64_t":$out_addr,
    "int64_t":$out_size,
    "int64_t":$buffer_addr,
    "int64_t":$buffer_size,
    "bool":$eu_align,
    ArrayRefParameter<"int64_t">:$h_idx,
    ArrayRefParameter<"int64_t">:$h_slice,
    ArrayRefParameter<"int64_t">:$n_idx,
    ArrayRefParameter<"int64_t">:$n_slice,
    "int64_t":$id,
    "int64_t":$stage
  );
  let assemblyFormat = "`<` struct(params) `>`";
}

def Tpu_DequantMode: I32EnumAttr<"DequantMode",
    "dequant mode supported by DequantOp",
    [
      I32EnumAttrCase<"Normal", 0>,
      I32EnumAttrCase<"TFlite", 1>
    ]>{
  let genSpecializedAttr = 0;
  let cppNamespace = "::tpu_mlir::tpu";
}
def Tpu_DequantModeAttr : EnumAttr<Tpu_Dialect, Tpu_DequantMode, "dq_mode">;

def Tpu_RequantMode: I32EnumAttr<"RequantMode",
    "requant mode supported by RequantOp",
    [
      I32EnumAttrCase<"TFlite_Lshift", 0>,
      I32EnumAttrCase<"TFlite", 1>,
      I32EnumAttrCase<"Normal", 2>,
    ]>{
  let genSpecializedAttr = 0;
  let cppNamespace = "::tpu_mlir::tpu";
}
def Tpu_RequantModeAttr : EnumAttr<Tpu_Dialect, Tpu_RequantMode, "rq_mode">;

def Tpu_PoolMode: I32EnumAttr<"PoolMode",
    "pooling mode supported by PoolOp",
    [
      I32EnumAttrCase<"Avg", 0>,
      I32EnumAttrCase<"Max", 1>,
    ]>{
  let genSpecializedAttr = 0;
  let cppNamespace = "::tpu_mlir::tpu";
}
def Tpu_PoolModeAttr : EnumAttr<Tpu_Dialect, Tpu_PoolMode, "pool_mode">;

def Tpu_LutMode : I32EnumAttr<"LutMode",
    "look up table mode",
    [
      I32EnumAttrCase<"Other", 0>,
      I32EnumAttrCase<"Mantissa", 1>,
      I32EnumAttrCase<"Slope", 2>,
      I32EnumAttrCase<"Log", 3>,
      I32EnumAttrCase<"Exp", 4>,
    ]>{
  let genSpecializedAttr = 0;
  let cppNamespace = "::tpu_mlir::tpu";
}
def Tpu_LutModeAttr : EnumAttr<Tpu_Dialect, Tpu_LutMode, "lut_mode">;

//===----------------------------------------------------------------------===//
// Tpu Types.
//===----------------------------------------------------------------------===//

def AnyTenor: AnyTypeOf<[AnyRankedTensor]>;
def AnyTensorOrNone: AnyTypeOf<[AnyRankedTensor, NoneType]>;

//===----------------------------------------------------------------------===//
// Tpu Operations.
//===----------------------------------------------------------------------===//

class Tpu_BaseOp<string mnemonic, list<Trait> traits = []> :
    Op<Tpu_Dialect, mnemonic, !listconcat(traits,[NoSideEffect, TpuTypeRestrict])> ;

class Tpu_Op<string mnemonic, list<Trait> traits = []> :
    Op<Tpu_Dialect, mnemonic, !listconcat(traits,
       [NoSideEffect, TpuTypeRestrict,
       DeclareOpInterfaceMethods<GlobalGenInterface>,
       DeclareOpInterfaceMethods<InferenceInterface>])> ;

def Tpu_BufferOp: Tpu_BaseOp<"Buffer"> {
  let summary = "buffer operator";

  let description = [{
    A global buffer for operation, and free after op
  }];

  let results = (outs AnyTensor:$output);
  let extraClassDeclaration = [{
    static mlir::Value create(mlir::Operation * OwnerOp,
                              mlir::RankedTensorType& type);
  }];
}

class Tpu_ConvOp<string mnemonic, list<Trait> traits = []> : Tpu_Op<mnemonic,
    !listconcat(traits, [SupportFuseRelu,
    DeclareOpInterfaceMethods<TypeInterface>,
    DeclareOpInterfaceMethods<WeightReorderInterface>,
    DeclareOpInterfaceMethods<LocalGenInterface, ["BackwardH"]>])> {
  let summary = "convolution operator";

  let description = [{
  }];

  let arguments = (ins
    AnyTensor:$input,
    AnyTensor:$filter,
    AnyTensorOrNone:$bias,
    I64ArrayAttr:$kernel_shape,
    I64ArrayAttr:$strides,
    I64ArrayAttr:$pads, // top,left,bottom,right
    DefaultValuedAttr<I64Attr, "1">:$group,
    OptionalAttr<I64ArrayAttr>:$dilations,
    OptionalAttr<I64ArrayAttr>:$inserts,
    DefaultValuedAttr<BoolAttr, "false">:$do_relu,
    DefaultValuedAttr<F64Attr, "-1.0">:$relu_limit,
    //new param
    BoolAttr:$with_bias,
    DefaultValuedAttr<BoolAttr, "false">:$coeff_merged,
    DefaultValuedAttr<I64Attr, "0">:$use_3ic_optimize,
    DefaultValuedAttr<I64Attr, "0">:$kernel_zp,
    OptionalAttr<I64ArrayAttr>:$multiplier,
    OptionalAttr<I64ArrayAttr>:$rshift,
    DefaultValuedAttr<Tpu_RequantModeAttr, "tpu::RequantMode::Normal">:$quant_mode,
    OptionalAttr<Tpu_LayerGroupAttr>:$group_info
  );

  let results = (outs AnyTensor:$output);
  let extraClassDeclaration = [{
    void parseParam(void *param);
  }];
}

def Tpu_Conv1DOp : Tpu_ConvOp<"Conv1D">;
def Tpu_Conv2DOp : Tpu_ConvOp<"Conv2D">;
def Tpu_Conv3DOp : Tpu_ConvOp<"Conv3D",[
    DeclareOpInterfaceMethods<LocalGenInterface, ["LocalGenSupport"]>]> {
  let arguments = (ins
    AnyTensor:$input,
    AnyTensor:$filter,
    AnyTensorOrNone:$bias,
    I64ArrayAttr:$kernel_shape,
    I64ArrayAttr:$strides,
    I64ArrayAttr:$pads, // front,top,left,back,bottom,right
    DefaultValuedAttr<I64Attr, "1">:$group,
    OptionalAttr<I64ArrayAttr>:$dilations,
    OptionalAttr<I64ArrayAttr>:$inserts,
    DefaultValuedAttr<BoolAttr, "false">:$do_relu,
    DefaultValuedAttr<F64Attr, "-1.0">:$relu_limit,
    //new param
    BoolAttr:$with_bias,
    DefaultValuedAttr<I64Attr, "0">:$kernel_zp,
    // OptionalAttr<I64ArrayAttr>:$multiplier,
    // OptionalAttr<I64ArrayAttr>:$rshift,
    // Tpu_RequantModeAttr:$quant_mode,
    OptionalAttr<Tpu_LayerGroupAttr>:$group_info
  );
}

class Tpu_PoolOp <string mnemonic> : Tpu_Op<mnemonic,
  [SupportFuseRelu,
   DeclareOpInterfaceMethods<LocalGenInterface, ["LocalGenSupport","BackwardH"]>]> {
  let summary = "pool operator";

  let description = [{
    This performs an  pooling over the given input tensor. A sliding
    window of size given by <kernel size> is passed over the input tensor.
  }];

  let arguments = (ins
    AnyTensor:$input,
    I64ArrayAttr:$kernel_shape,
    I64ArrayAttr:$strides,
    I64ArrayAttr:$pads,
    Tpu_PoolModeAttr:$pool_mode,
    DefaultValuedAttr<I64Attr, "0">:$pad_value,
    DefaultValuedAttr<BoolAttr, "false">:$count_include_pad,
    DefaultValuedAttr<BoolAttr, "false">:$do_relu,
    DefaultValuedAttr<F64Attr, "-1.0">:$relu_limit,
    /// symmetric quantize param
    OptionalAttr<SI32Attr>:$multiplier,
    OptionalAttr<I64Attr>:$rshift,
    /// asymmetric quantize param
    OptionalAttr<F64Attr>:$scale,
    OptionalAttr<F64Attr>:$offset,
    OptionalAttr<Tpu_LayerGroupAttr>:$layer_group
  );

  let results = (outs AnyTensor:$output);
  let extraClassDeclaration = [{
    void parseParam(void *param);
  }];
}

def Tpu_Pool1DOp:Tpu_PoolOp<"Pool1D">;
def Tpu_Pool2DOp:Tpu_PoolOp<"Pool2D">;
def Tpu_Pool3DOp:Tpu_PoolOp<"Pool3D">;

def Tpu_MaxPoolWithMaskOp: Tpu_Op<"MaxPoolWithMask",
  [SupportFuseRelu,
   DeclareOpInterfaceMethods<LocalGenInterface, ["LocalGenSupport","BackwardH"]>]> {
  let summary = "max pool with operator";

  let description = [{
    This performs an  max pooling over the given input tensor. A sliding
    window of size given by <kernel size> is passed over the input tensor.
    get output tensor and mask tensor
  }];

  let arguments = (ins
    AnyTensor:$input,
    I64ArrayAttr:$kernel_shape,
    I64ArrayAttr:$strides,
    I64ArrayAttr:$pads,
    DefaultValuedAttr<BoolAttr, "false">:$do_relu,
    DefaultValuedAttr<F64Attr, "-1.0">:$relu_limit,
    OptionalAttr<Tpu_LayerGroupAttr>:$layer_group
  );

  let results = (outs AnyTensor:$output, AnyTensor:$mask);
  let extraClassDeclaration = [{
    void parseParam(void *param);
  }];
}

def Tpu_AddOp: Tpu_Op<"Add", [
  SupportFuseRelu,
  DeclareOpInterfaceMethods<LocalGenInterface, ["LocalGenSupport"]>]> {
  let summary = "add operator";

  let description = [{
    Elementwise addition of input1 and input2. Axis of size 1 will be broadcast,
    as necessary.
  }];

  let arguments = (ins
    Variadic<AnyTensor>:$inputs,
    DefaultValuedAttr<BoolAttr, "false">:$do_relu,
    DefaultValuedAttr<F64Attr, "-1.0">:$relu_limit,
    OptionalAttr<F64ArrayAttr>:$coeff,
    // quant param
    OptionalAttr<I64ArrayAttr>:$multipliers,
    OptionalAttr<I64ArrayAttr>:$rshifts,
    OptionalAttr<Tpu_LayerGroupAttr>:$group_info
  );

  let results = (outs AnyTensor:$output);
}

def Tpu_AddConstOp: Tpu_Op<"AddConst",
    [SupportFuseRelu, InOutSameShape,
    DeclareOpInterfaceMethods<LocalGenInterface>]> {
  let summary = "add const operator";

  let description = [{
    Elementwise add of input1 and input2. Input2 is constant.
  }];

  let arguments = (ins
    AnyTensor:$input,
    F64Attr:$const_val,
    DefaultValuedAttr<BoolAttr, "false">:$do_relu,
    DefaultValuedAttr<F64Attr, "-1.0">:$relu_limit,
    // quant param
    DefaultValuedAttr<SI32Attr, "1">:$multiplier,
    DefaultValuedAttr<I64Attr, "0">:$rshift,
    OptionalAttr<Tpu_LayerGroupAttr>:$group_info
  );

  let results = (outs AnyTensor:$output);
}

def Tpu_SubOp: Tpu_Op<"Sub",
    [SupportFuseRelu,
    DeclareOpInterfaceMethods<LocalGenInterface, ["LocalGenSupport"]>]> {
  let summary = "sub operator";

  let description = [{
    Elementwise subtraction of input1 and input2. Axis of size 1 will be broadcast,
    as necessary.
  }];

  let arguments = (ins
    Variadic<AnyTensor>:$inputs,
    DefaultValuedAttr<BoolAttr, "false">:$is_reverse,
    DefaultValuedAttr<BoolAttr, "false">:$do_relu,
    DefaultValuedAttr<F64Attr, "-1.0">:$relu_limit,
    OptionalAttr<F64ArrayAttr>:$coeff,
    // quant param
    OptionalAttr<I64ArrayAttr>:$multipliers,
    OptionalAttr<I64ArrayAttr>:$rshifts,
    OptionalAttr<Tpu_LayerGroupAttr>:$group_info
  );

  let results = (outs AnyTensor:$output);
}

def Tpu_MulOp: Tpu_Op<"Mul",
    [SupportFuseRelu,
    DeclareOpInterfaceMethods<LocalGenInterface, ["LocalGenSupport"]>]> {
  let summary = "mul operator";

  let description = [{
    Elementwise mul of input1 and input2. Input1 and input2 are tensors.
  }];

  let arguments = (ins
    Variadic<AnyTensor>:$inputs,
    DefaultValuedAttr<BoolAttr, "false">:$do_relu,
    DefaultValuedAttr<F64Attr, "-1.0">:$relu_limit,
    // quant param
    DefaultValuedAttr<SI32Attr, "1">:$multiplier,
    DefaultValuedAttr<I64Attr, "0">:$rshift,
    //for cv18xx int8,codegen's multiplier and rshift quantized by "qdm" mode
    DefaultValuedAttr<I64Attr, "1">:$multiplier_cg,
    DefaultValuedAttr<I64Attr, "0">:$rshift_cg,
    OptionalAttr<Tpu_LayerGroupAttr>:$group_info
  );

  let results = (outs AnyTensor:$output);
}

def Tpu_MaxOp: Tpu_Op<"Max", [
  DeclareOpInterfaceMethods<LocalGenInterface, ["LocalGenSupport"]>]> {
  let summary = "max operator";

  let description = [{
    Elementwise max of input1 and input2. All inputs and outputs must have the same data type.
  }];

  let arguments = (ins
    Variadic<AnyTensor>:$inputs,
    DefaultValuedAttr<BoolAttr, "false">:$do_relu,
    DefaultValuedAttr<F64Attr, "-1.0">:$relu_limit,
    OptionalAttr<F64ArrayAttr>:$coeff,
    // quant param
    OptionalAttr<I64ArrayAttr>:$multipliers,
    OptionalAttr<I64ArrayAttr>:$rshifts,
    OptionalAttr<Tpu_LayerGroupAttr>:$group_info
  );

  let results = (outs AnyTensor:$output);
}

def Tpu_MinOp: Tpu_Op<"Min", [
  DeclareOpInterfaceMethods<LocalGenInterface, ["LocalGenSupport"]>]> {
  let summary = "min operator";

  let description = [{
    Elementwise min of input1 and input2. All inputs and outputs must have the same data type.
  }];

  let arguments = (ins
    Variadic<AnyTensor>:$inputs,
    DefaultValuedAttr<BoolAttr, "false">:$do_relu,
    DefaultValuedAttr<F64Attr, "-1.0">:$relu_limit,
    OptionalAttr<F64ArrayAttr>:$coeff,
    // quant param
    OptionalAttr<I64ArrayAttr>:$multipliers,
    OptionalAttr<I64ArrayAttr>:$rshifts,
    OptionalAttr<Tpu_LayerGroupAttr>:$group_info
  );

  let results = (outs AnyTensor:$output);
}

def Tpu_ClipOp: Tpu_Op<"Clip",
  [DeclareOpInterfaceMethods<LocalGenInterface>, InOutSameShape]>{
  let summary = "Clip operator";

  let description = [{
     The operator limits the given input to a certain range.
  }];

  let arguments = (ins
    AnyTensor:$input,
    F64Attr:$min,
    F64Attr:$max,
    OptionalAttr<Tpu_LayerGroupAttr>:$group_info
  );

  let results = (outs AnyTensor:$output);
}

def Tpu_MulConstOp: Tpu_Op<"MulConst", [SupportFuseRelu, InOutSameShape,
  DeclareOpInterfaceMethods<LocalGenInterface>]> {
  let summary = "mul const operator";

  let description = [{
    Elementwise mul of input1 and input2. Input2 is constant.
  }];

  let arguments = (ins
    AnyTensor:$input,
    F64Attr:$const_val,
    DefaultValuedAttr<BoolAttr, "false">:$do_relu,
    DefaultValuedAttr<F64Attr, "-1.0">:$relu_limit,
    // quant param
    DefaultValuedAttr<SI32Attr, "1">:$multiplier,
    DefaultValuedAttr<I64Attr, "0">:$rshift,
    OptionalAttr<Tpu_LayerGroupAttr>:$group_info
  );

  let results = (outs AnyTensor:$output);
}

def Tpu_ReciprocalOp: Tpu_Op<"Reciprocal", [SupportFuseRelu, InOutSameShape,
  DeclareOpInterfaceMethods<LocalGenInterface>]> {
  let summary = "ConstantBinary (Div) operator";

  let description = [{
    Y = const_val / X
  }];

  let arguments = (ins
    AnyTensor:$input,
    DefaultValuedAttr<F64Attr, "1.0">: $const_val,
    DefaultValuedAttr<BoolAttr, "false">:$do_relu,
    DefaultValuedAttr<F64Attr, "-1.0">:$relu_limit,
    OptionalAttr<Tpu_LayerGroupAttr>:$group_info
  );

  let results = (outs AnyTensor:$output);
}

def Tpu_Depth2SpaceOp: Tpu_Op<"Depth2Space"> {

  let summary = "Depth2Space operator";

  let description = [{
    Refer to `https://github.com/onnx/onnx/blob/main/docs/Operators.md#depthtospace`
    [n, c, h, w] => [n, c / (block_h * block_w), h * block_h, w * block_w];
    if inversed, [n, c, h, w] => [n, c * block_h * block_w, h / block_h, w / block_w];

    if DCR(depth-column-row), channel ordered by block_h * block_w * c;
    else CRD(column-row-depth), chennel ordered by c * block_h * block_w;
  }];

  let arguments = (
    ins AnyTensor:$input,
    I64Attr:$block_h,
    I64Attr:$block_w,
    BoolAttr:$is_CRD,
    BoolAttr:$is_inversed
  );

  let results = (outs AnyTensor:$output);
}

def Tpu_LutOp: Tpu_Op<"Lut",
    [DeclareOpInterfaceMethods<LocalGenInterface>,
    InOutSameShape]>{
  let summary = "Lut operator";

  let description = [{
    lookup table in index [0-255], y[i] = table(x[i])
  }];

  let arguments = (ins
    AnyTensor:$input,
    AnyTensor:$table,
    AnyTensorOrNone:$mantissa,
    DefaultValuedAttr<F64Attr, "8">:$max_range,
    DefaultValuedAttr<F64Attr, "-8">:$min_range,
    DefaultValuedAttr<Tpu_LutModeAttr, "tpu::LutMode::Other">:$lut_mode,
    OptionalAttr<Tpu_LayerGroupAttr>:$group_info
  );

  let results = (outs AnyTensor:$output);
}

def Tpu_MatMulOp: Tpu_Op<"MatMul", [SupportFuseRelu]> {
  let summary = "matmul operator";

  let description = [{
    Performs a two dimensional matrix multiplication. This allows both inputs to
    be activations, rather than reserving weights as an attribute in the
    FULLY_CONNECTED operator.
  }];

  let arguments = (ins
    AnyTensor:$input,
    AnyTensor:$right,
    AnyTensorOrNone:$bias,
    DefaultValuedAttr<BoolAttr, "false">:$right_transpose,
    DefaultValuedAttr<BoolAttr, "false">:$do_relu,
    DefaultValuedAttr<F64Attr, "-1.0">:$relu_limit,
    DefaultValuedAttr<I64ArrayAttr, "{1}">:$multipliers,
    DefaultValuedAttr<I64ArrayAttr, "{0}">:$rshifts,
    DefaultValuedAttr<I64Attr, "0">:$right_zp,
    DefaultValuedAttr<Tpu_RequantModeAttr, "tpu::RequantMode::Normal">:$quant_mode,
    OptionalAttr<Tpu_LayerGroupAttr>:$group_info
  );

  let results = (outs AnyTensor:$output);
  let extraClassDeclaration = [{
    void parseParam(
      int64_t &batch, int64_t &M, int64_t &K, int64_t &N, bool &with_bias, bool &do_relu,
      double &relu_limit, int64_t &zp, bool &right_transpose);
  }];
}

def Tpu_ReluOp: Tpu_Op<"Relu",
  [DeclareOpInterfaceMethods<LocalGenInterface>, InOutSameShape]>{
  let summary = "Relu operator";

  let description = [{
     ReLU with a scalar maximum value.
  }];

  let arguments = (
    ins AnyTensor:$input,
    OptionalAttr<Tpu_LayerGroupAttr>:$group_info,
    DefaultValuedAttr<F64Attr, "-1.0">:$relu_limit
  );

  let results = (outs AnyTensor:$output);
}

def Tpu_ReshapeOp:Tpu_Op<"Reshape"> {
  let summary = "Reshape operation";
  let description = [{
    Returns a tensor with the same type/values as the input, with a new shape
    specified by the shape argument. Reshape may operate on tensors of any rank.
    No data conversion happens during a reshape operation.
  }];
  let arguments = (ins
    AnyTensor:$input
  );
  let results = (outs AnyTensor:$output);
}

def Tpu_CastOp:Tpu_Op<"Cast", [
  DeclareOpInterfaceMethods<LocalGenInterface>,
  DeclareOpInterfaceMethods<TypeInterface>,
  InOutSameShape]> {
  let summary = "Cast operation";
  let description = [{
  }];
  let arguments = (ins
    AnyTensor:$input,
    OptionalAttr<Tpu_LayerGroupAttr>:$group_info
  );
  let results = (outs AnyTensor:$output);
  let hasCanonicalizer = 1;
}

def Tpu_LoadOp:Tpu_Op<"Load",
  [DeclareOpInterfaceMethods<LocalGenInterface>, InOutSameShape]> {
  let summary = "Load operation";
  let description = [{
    load input or weight from gmem to lmem;
    if do_bcast, [1,1,1,w] will load to [1,npu,1,w]
  }];
  let arguments = (ins
    AnyTensor:$input,
    DefaultValuedAttr<BoolAttr, "false">:$do_bcast,
    DefaultValuedAttr<I64Attr, "0">:$use_3ic_optimize,
    OptionalAttr<Tpu_LayerGroupAttr>:$group_info
  );
  let results = (outs AnyTensor:$output);
}

def Tpu_StoreOp:Tpu_Op<"Store",
  [DeclareOpInterfaceMethods<LocalGenInterface>, InOutSameShape]> {
  let summary = "Store operation";
  let description = [{
  }];
  let arguments = (ins
    AnyTensor:$input,
    OptionalAttr<Tpu_LayerGroupAttr>:$group_info
  );
  let results = (outs AnyTensor:$output);
}

def Tpu_RequantIntOp:Tpu_Op<"RequantInt", [
  DeclareOpInterfaceMethods<LocalGenInterface>,
  DeclareOpInterfaceMethods<TypeInterface>,
  InOutSameShape]> {
  let summary = "requant operation";
  let description = [{
    Requant 32/16/8 bit data to int8 or uint8 data, by int multiplier and int shift
  }];
  let arguments = (ins
    AnyTensor:$input,
    SI32Attr:$multiplier,
    I64Attr:$rshift,
    Tpu_RequantModeAttr:$quant_mode,
    OptionalAttr<Tpu_LayerGroupAttr>:$group_info
  );
  let results = (outs AnyTensor:$output);
}

def Tpu_RequantIntAxisOp:Tpu_Op<"RequantIntAxis", [
  DeclareOpInterfaceMethods<LocalGenInterface>,
  DeclareOpInterfaceMethods<TypeInterface>,
  InOutSameShape]> {
  let summary = "requant operation";
  let description = [{
    Requant 32/16/8 bit data to int8 or uint8 data, PerAxis(or PerChannel)
  }];
  let arguments = (ins
    AnyTensor:$input,
    AnyTensor:$quant,
    Tpu_RequantModeAttr:$quant_mode,
    OptionalAttr<Tpu_LayerGroupAttr>:$group_info
  );
  let results = (outs AnyTensor:$output);
}

def Tpu_RequantFpOp:Tpu_Op<"RequantFp", [
  DeclareOpInterfaceMethods<LocalGenInterface>,
  DeclareOpInterfaceMethods<TypeInterface>,
  InOutSameShape]> {
  let summary = "requant float operation";
  let description = [{
    Requant 32/16/8 bit data to int8 or uint8 data, by float scale and float offset
  }];
  let arguments = (ins
    AnyTensor:$input,
    F64Attr:$scale,
    DefaultValuedAttr<F64Attr, "0.0">:$offset,
    Tpu_RequantModeAttr:$quant_mode,
    OptionalAttr<Tpu_LayerGroupAttr>:$group_info
  );
  let results = (outs AnyTensor:$output);
}

def Tpu_RequantFpAxisOp:Tpu_Op<"RequantFpAxis", [
  DeclareOpInterfaceMethods<LocalGenInterface>,
  DeclareOpInterfaceMethods<TypeInterface>,
  InOutSameShape]> {
  let summary = "requant float operation";
  let description = [{
    Requant 32/16/8 bit data to int8 or uint8 data, PerAxis(or PerChannel)
  }];
  let arguments = (ins
    AnyTensor:$input,
    AnyTensor:$quant,
    Tpu_RequantModeAttr:$quant_mode,
    OptionalAttr<Tpu_LayerGroupAttr>:$group_info
  );
  let results = (outs AnyTensor:$output);
}

def Tpu_DequantIntOp:Tpu_Op<"DequantInt", [
  DeclareOpInterfaceMethods<LocalGenInterface>,
  DeclareOpInterfaceMethods<TypeInterface>,
  InOutSameShape]> {
  let summary = "dequant operation";
  let description = [{
    Dequant 8 bit data to 32/16 bit data
  }];
  let arguments = (ins
    AnyTensor:$input,
    SI32Attr:$multiplier,
    I64Attr:$shift,
    DefaultValuedAttr<I64Attr, "0">:$lshift,
    Tpu_DequantModeAttr:$quant_mode,
    OptionalAttr<Tpu_LayerGroupAttr>:$group_info
  );
  let results = (outs AnyTensor:$output);
}

def Tpu_DequantIntAxisOp:Tpu_Op<"DequantIntAxis", [
  DeclareOpInterfaceMethods<LocalGenInterface>,
  DeclareOpInterfaceMethods<TypeInterface>,
  InOutSameShape]> {
  let summary = "dequant operation";
  let description = [{
    Dequant 8 bit data to 32/16 bit data, PerAxis(or PerChannel)
  }];
  let arguments = (ins
    AnyTensor:$input,
    AnyTensor:$quant,
    DefaultValuedAttr<I64Attr, "0">:$lshift,
    Tpu_DequantModeAttr:$quant_mode,
    OptionalAttr<Tpu_LayerGroupAttr>:$group_info
  );
  let results = (outs AnyTensor:$output);
}

def Tpu_GroupOp:Tpu_BaseOp<"Group"> {
  let summary = "Group operation";
  let description = [{
    Make ops in one group to inferece by local mem
  }];
  let arguments = (ins
    Variadic<AnyTensor>:$inputs,
    I64Attr:$nsecs,
    I64Attr:$hsecs,
    I64Attr:$swpipl_stage_num,
    DefaultValuedAttr<I64ArrayAttr, "{0}">:$flow
  );
  let results = (outs Variadic<AnyTensor>:$outputs);
  let regions = (region SizedRegion<1>:$body);
}

def Tpu_YieldOp : Tpu_BaseOp<"Yield", [NoSideEffect,
    Terminator, HasParent<"GroupOp">]> {
  let summary = "Yield values to parent operation";
  let description = [{
  }];

  let arguments = (ins Variadic<AnyType>:$operands);

  let builders = [
    OpBuilder<(ins), [{ build($_builder, $_state, llvm::None); }]>
  ];

  let assemblyFormat = "attr-dict ($operands^ `:` type($operands))?";
}

def Tpu_SiLUOp : Tpu_Op<"SiLU",
    [DeclareOpInterfaceMethods<LocalGenInterface>, InOutSameShape]> {
  let summary = " SiLU operator,  y = x * Sigmoid(x)";
  let description = [{
     Y = x * Sigmoid(x)
  }];
  let arguments = (
    ins AnyTensor:$input
  );

  let results = (outs AnyTensor:$output);
}

def Tpu_SoftmaxOp: Tpu_Op<"Softmax",[
    DeclareOpInterfaceMethods<TypeInterface>,
    InOutSameShape]> {
  let summary = "softmax operator";

  let description = [{
    The softmax function, also known as softargmax or normalized exponential
    function, is a generalization of the logistic function to multiple dimensions.
  }];

  let arguments = (ins
    AnyTensor:$input,
    AnyTensorOrNone:$table,
    AnyTensorOrNone:$slope_table,
    AnyTensorOrNone:$reciprocal_table,
    AnyTensorOrNone:$reciprocal_mantissa_table,
    I64Attr:$axis,
    DefaultValuedAttr<F64Attr, "1.0">:$beta
  );

  let results = (outs AnyTensor:$output);
}

def Tpu_LeakyReluOp: Tpu_Op<"LeakyRelu",
   [DeclareOpInterfaceMethods<LocalGenInterface>,
    InOutSameShape]> {
  let summary = "leakyrelu operation";
  let description = [{
    The LeakyRelu operation multiples alpha with negative values, and the others keep changeless
  }];

  let arguments = (ins
    AnyTenor:$input,
    OptionalAttr<F64Attr>:$alpha,
    // quantize param
    OptionalAttr<SI32Attr>:$multiplier,
    OptionalAttr<I64Attr>:$rshift,
    OptionalAttr<Tpu_LayerGroupAttr>:$group_info
  );
  let results = (outs AnyTenor:$output);
}

def Tpu_ConcatOp:Tpu_Op<"Concat", [
    DeclareOpInterfaceMethods<LocalGenInterface, ["LocalGenSupport"]>]> {
  let summary = "Concatate operation";
  let description = [{
  Concatenates the given sequence of seq tensors in the given dimension.
  All tensors must either have the same shape (except in the concatenating dimension) or be empty.
  }];
  let arguments = (ins
    Variadic<AnyTensor>:$inputs,
    I64Attr:$axis,
    OptionalAttr<Tpu_LayerGroupAttr>:$group_info,
    // param for cv18xx
    OptionalAttr<I64ArrayAttr>:$multipliers,
    OptionalAttr<I64ArrayAttr>:$rshifts,
    DefaultValuedAttr<BoolAttr, "false">:$only_merge,
    DefaultValuedAttr<BoolAttr, "false">:$do_relu
  );
  let results = (outs AnyTensor:$output);
}

def Tpu_MulShiftOp: Tpu_Op<"MulShift", [
    DeclareOpInterfaceMethods<LocalGenInterface>]> {

  let summary = "MulShift operator";

  let description = [{
      Y = int8(X-zx) * multiplier >> rshift + zy)
  }];

  let arguments = (
    ins AnyTensor:$input,
    SI32Attr:$multiplier,
    I64Attr:$rshift,
    OptionalAttr<Tpu_LayerGroupAttr>:$group_info
  );

  let results = (outs AnyTensor:$output);
}

def Tpu_PermuteOp: Tpu_Op<"Permute"> {

  let summary = "Permute operator";

  let description = [{
      Perform permute on input.
  }];

  let arguments = (
    ins AnyTensor:$input,
    I64ArrayAttr:$order,
    OptionalAttr<Tpu_LayerGroupAttr>:$group_info
  );

  let results = (outs AnyTensor:$output);
}

def Tpu_UpsampleOp: Tpu_Op<"Upsample", [
    SupportFuseRelu,
    DeclareOpInterfaceMethods<LocalGenInterface, ["BackwardH"]>]> {
  let summary = "Upsample operation";
  let description = [{
    Perform nearest upsample on input.
  }];
  let arguments = (ins
    AnyTensor:$input,
    I64Attr:$scale_h,
    I64Attr:$scale_w,
    DefaultValuedAttr<BoolAttr, "false">:$do_relu,
    DefaultValuedAttr<F64Attr, "-1.0">:$relu_limit,
    OptionalAttr<Tpu_LayerGroupAttr>:$group_info
  );
  let results = (outs AnyTensor:$output);
}

def Tpu_MaxUnpoolOp: Tpu_Op<"MaxUnpool", [
    DeclareOpInterfaceMethods<LocalGenInterface, ["LocalGenSupport", "BackwardH"]>]> {
  let summary = "MaxUnpool operation";
  let description = [{
    Perform MaxUnpool on input.
  }];
  let arguments = (ins
    AnyTensor:$input,
    AnyTensor:$mask,
    I64Attr:$scale_h,
    I64Attr:$scale_w,
    OptionalAttr<Tpu_LayerGroupAttr>:$group_info
  );
  let results = (outs AnyTensor:$output);
}

def Tpu_LogOp: Tpu_Op<"Log", [InOutSameShape]> {
  let summary = "Log operator";

  let description = [{
    Calculates the natural log of the given input tensor, element-wise.
  }];

  let arguments = (ins
    AnyTensor:$input
  );

  let results = (outs AnyTensor:$output);
}

def Tpu_ExpOp: Tpu_Op<"Exp", [InOutSameShape]> {
  let summary = "Exp operator";

  let description = [{
    Calculates the exponent of the given input tensor, element-wise.
  }];

  let arguments = (ins
    AnyTensor:$input
  );

  let results = (outs AnyTensor:$output);
}

def Tpu_PadOp:Tpu_Op<"Pad"> {
  let summary = "Pad operation";
  let description = [{
    This operation pads a tensor according to the paddings you specify.
    paddings is an integer tensor with shape [n, 2], where n is the rank of tensor.
    For each dimension D of input, paddings[D, 0] indicates how many values to add
    before the contents of tensor in that dimension, and paddings[D, 1] indicates
    how many values to add after the contents of tensor in that dimension.
  }];
  let arguments = (ins
    AnyTensor:$input,
    // for cv18xx reflect mode
    AnyTensorOrNone:$left_select,
    AnyTensorOrNone:$right_select,
    I64ArrayAttr:$paddings,
    DefaultValuedAttr<F64Attr, "0.0">:$val,
    DefaultValuedAttr<I64Attr, "0">:$mode
  );
  let results = (outs AnyTensor:$output);
}

def Tpu_DivOp: Tpu_Op<"Div", [InOutSameShape]> {
  let summary = "div operator";

  let description = [{
    Performs element-wise binary division.
  }];

  let arguments = (ins
    Variadic<AnyTensor>:$inputs,
    DefaultValuedAttr<BoolAttr, "false">:$do_relu,
    DefaultValuedAttr<F64Attr, "-1.0">:$relu_limit,
    // quant param
    DefaultValuedAttr<SI32Attr, "1">:$multiplier,
    DefaultValuedAttr<I64Attr, "0">:$rshift,
    OptionalAttr<Tpu_LayerGroupAttr>:$group_info
  );

  let results = (outs AnyTensor:$output);
}

def Tpu_SigmoidOp : Tpu_Op<"Sigmoid",
    [DeclareOpInterfaceMethods<LocalGenInterface>,
    InOutSameShape]> {
  let summary = " Sigmoid operator";
  let description = [{
     y = 1 / (1 + exp(-x))
     Y = scale * y + bias
  }];
  let arguments = (ins
    AnyTensor:$input,
    DefaultValuedAttr<F64Attr, "1">:$scale,
    DefaultValuedAttr<F64Attr, "0">:$bias
  );

  let results = (outs AnyTensor:$output);
}

def Tpu_SliceOp: Tpu_Op<"Slice"> {
  let summary = "Slice operator";
  let description = [{
    Slice Operation on input.
  }];

  let arguments = (
    ins AnyTensor:$input,
    I64ArrayAttr:$offset,
    I64ArrayAttr:$steps
  );
  let results = (outs AnyTensor:$output);
  let extraClassDeclaration = [{
    void parseParam(std::vector<int64_t> &is_4,
                    std::vector<int64_t> &os_4,
                    std::vector<int> &offset_4,
                    std::vector<int> &step_4,
                    bool &fusible);
  }];
}

def Tpu_StridedSliceOp: Tpu_Op<"StridedSlice"> {
  let summary = "Strided Slice operator";

  let description = [{
    Strided Slice Operation on input.
  }];

  let arguments = (ins
    AnyTensor:$input,
    AnyTensor:$starts,
    AnyTensor:$ends,
    AnyTensor:$strides,
    I64Attr:$begin_mask,
    I64Attr:$end_mask,
    I64Attr:$ellipsis_mask,
    I64Attr:$new_axis_mask,
    I64Attr:$shrink_axis_mask
  );
  let results = (outs AnyTensor:$output);
}

def Tpu_SplitOp: Tpu_Op<"Split"> {
  let summary = "Split operator";

  let description = [{
    Split input tensor into a list of tensors.
  }];

  let arguments = (
    ins AnyTensor:$input,
    I64Attr:$axis,
    I64Attr:$num
  );
  let results = (outs Variadic<AnyTensor>:$outputs);
}

def Tpu_DeconvOp: Tpu_Op<"Deconv",[
    SupportFuseRelu,
    DeclareOpInterfaceMethods<TypeInterface>,
    DeclareOpInterfaceMethods<WeightReorderInterface>,
    DeclareOpInterfaceMethods<LocalGenInterface, ["BackwardH"]>]> {
  let summary = "deconvolution operator";

  let description = [{
    "Perform deconvolution operation."
  }];

  let arguments = (ins
    AnyTensor:$input,
    AnyTensor:$filter,
    AnyTensorOrNone:$bias,
    I64ArrayAttr:$kernel_shape,
    I64ArrayAttr:$strides,
    I64ArrayAttr:$pads,
    DefaultValuedAttr<I64Attr, "1">:$group,
    OptionalAttr<I64ArrayAttr>:$dilations,
    OptionalAttr<I64ArrayAttr>:$inserts,
    DefaultValuedAttr<BoolAttr, "false">:$do_relu,
    DefaultValuedAttr<F64Attr, "-1.0">:$relu_limit,
    //new param
    BoolAttr:$with_bias,
    OptionalAttr<I64ArrayAttr>:$multiplier,
    OptionalAttr<I64ArrayAttr>:$rshift,
    DefaultValuedAttr<Tpu_RequantModeAttr, "tpu::RequantMode::Normal">:$quant_mode,
    OptionalAttr<Tpu_LayerGroupAttr>:$group_info
  );

  let results = (outs AnyTensor:$output);

  let extraClassDeclaration = [{
    void parseParam(void *param);
  }];
}

def Tpu_SqueezeOp: Tpu_Op<"Squeeze"> {
  let summary = "Squeeze operator";

  let description = [{
    The operator squeeze the input shapes by given axis.
  }];

  let arguments = (ins
    AnyTensor:$inputs,
    I64ArrayAttr:$axes
  );

  let results = (outs AnyTensor:$output);
}

def Tpu_ScaleOp: Tpu_Op<"Scale", [
  SupportFuseRelu, InOutSameShape,
  DeclareOpInterfaceMethods<LocalGenInterface>]> {
  let summary = "Scale operator";

  let description = [{
    Y = X * S + B,
    where the shape of X/Y is [n, c, h, w] and the shape of S/B is [1, c, 1, 1].
  }];

  let arguments = (ins
    AnyTensor:$input,
    AnyTensor:$scale,
    AnyTensor:$bias,
    AnyTensorOrNone:$lshift,

    DefaultValuedAttr<BoolAttr, "false">:$do_relu,
    DefaultValuedAttr<F64Attr, "-1.0">:$relu_limit,
    OptionalAttr<Tpu_LayerGroupAttr>:$group_info
  );

  let results = (outs AnyTensor:$output);
}

def Tpu_LRNOp: Tpu_Op<"LRN", [InOutSameShape]> {
  let summary = "Local Response Normalization";

  let description = [{
    It normalizes over local input regions. The local region is defined across the channels.
  }];

  let arguments = (ins
    AnyTensor:$input,
    I64Attr:$size,
    DefaultValuedAttr<F64Attr, "0.0001">:$alpha,
    DefaultValuedAttr<F64Attr, "0.75">:$beta,
    DefaultValuedAttr<F64Attr, "1.0">:$bias
  );

  let results = (outs AnyTensor:$output);
}

def Tpu_GRUOp: Tpu_Op<"GRU",[
    DeclareOpInterfaceMethods<WeightReorderInterface>]> {
  let summary = "GRU operator";

  let description = [{
    Perform RNN GRU operation.
  }];

  let arguments = (ins
    AnyTensor:$input,
    AnyTensor:$filter,
    AnyTensorOrNone:$recurrence,
    AnyTensorOrNone:$bias,
    AnyTensorOrNone:$initial_h,
    AnyTensorOrNone:$buffer,
    I64Attr: $hidden_size,
    BoolAttr: $bidirectional,
    DefaultValuedAttr<BoolAttr, "true">:$linear_before_reset,
    DefaultValuedAttr<BoolAttr, "false">:$batch_first
  );

  let results = (outs
    AnyTensorOrNone:$Y,
    AnyTensorOrNone:$Y_h);

  let extraClassDeclaration = [{
    typedef struct {
      int64_t seq_len;
      int64_t batch_size;
      int64_t input_size;
      int64_t num_direction;
      int64_t hidden_size;
      bool batch_first;
      bool have_bias;
      bool have_h0;
      bool output_y;
      bool output_yh;
    } gru_attr_t;
    gru_attr_t parseParam();
  }];
}

def Tpu_LSTMOp: Tpu_Op<"LSTM",[
    DeclareOpInterfaceMethods<WeightReorderInterface>]> {
  let summary = "LSTM operator";

  let description = [{
    Perform RNN LSTM operation.
  }];

  let arguments = (ins
    AnyTensor:$input,
    AnyTensor:$filter,
    AnyTensorOrNone:$recurrence,
    AnyTensorOrNone:$bias,
    AnyTensorOrNone:$initial_h,
    AnyTensorOrNone:$initial_c,
    AnyTensorOrNone:$buffer,
    I64Attr: $hidden_size,
    BoolAttr: $bidirectional,
    DefaultValuedAttr<BoolAttr, "false">:$batch_first
  );

  let results = (outs
    AnyTensorOrNone:$Y,
    AnyTensorOrNone:$Y_h,
    AnyTensorOrNone:$Y_c);
  let extraClassDeclaration = [{
    typedef struct {
      int64_t seq_len;
      int64_t batch_size;
      int64_t input_size;
      int64_t num_direction;
      int64_t hidden_size;
      bool batch_first;
      bool have_bias;
      bool have_h0;
      bool have_c0;
      bool output_y;
      bool output_yh;
      bool output_yc;
    } lstm_attr_t;
    lstm_attr_t parseParam();
  }];
}

def Tpu_TileOp:Tpu_Op<"Tile", [
    DeclareOpInterfaceMethods<LocalGenInterface>]> {
  let summary = "Tile operation";
  let description = [{
    Returns a tensor with the same type as the input, with a new shape
    specified by the shape argument.
  }];
  let arguments = (ins
    AnyTensor:$input,
    I64Attr:$axis,
    I64Attr:$tile
  );
  let results = (outs AnyTensor:$output);
}

def Tpu_GatherOp: Tpu_Op<"Gather", [
  DeclareOpInterfaceMethods<TypeInterface>]> {
  let summary = "Gather operator";
  let description = [{
    Perform Gather operation on the given axis.
  }];

  let arguments = (ins
    AnyTensor:$input,
    AnyTensor:$indices,

    DefaultValuedAttr<I64Attr, "0">:$axis
  );

  let results = (outs AnyTenor:$output);
}

def Tpu_AbsOp : Tpu_Op<"Abs", [
  DeclareOpInterfaceMethods<LocalGenInterface>,
  InOutSameShape]> {
  let summary = " Abs operator";
  let description = [{
     y = abs(x)
  }];
  let arguments = (ins
    AnyTensor:$input
  );

  let results = (outs AnyTensor:$output);
}

def Tpu_PReluOp : Tpu_Op<"PReluOp", [
  DeclareOpInterfaceMethods<LocalGenInterface>, InOutSameShape]> {
  let summary = "PReluOp operator";
  let description = [{
     f(x) = slope * x   for x < 0
     f(x) = x           for x >= 0
  }];
  let arguments = (ins
    AnyTensor:$input,
    AnyTensor:$slope,
    DefaultValuedAttr<SI32Attr, "0">:$rshift,
    OptionalAttr<Tpu_LayerGroupAttr>:$group_info
  );

  let results = (outs AnyTensor:$output);
}

<<<<<<< HEAD
def Tpu_SubOp: Tpu_Op<"Sub", [
  SupportFuseRelu, InOutSameDim,
  DeclareOpInterfaceMethods<LocalGenInterface, ["LocalGenSupport"]>]> {
  let summary = "sub operator";

  let description = [{
    Elementwise subtraction of input1 and input2. Axis of size 1 will be broadcast,
    as necessary.
=======
def TPU_GenericCpuOp : Tpu_Op<"GenericCpuOp"> {
  let summary = "generic cpu operator";
  let description = [{
    Generic Cpu Op.
>>>>>>> 1e48f16a
  }];

  let arguments = (ins
    Variadic<AnyTensor>:$inputs,
<<<<<<< HEAD
    DefaultValuedAttr<BoolAttr, "false">:$do_relu,
    DefaultValuedAttr<F64Attr, "-1.0">:$relu_limit,
    OptionalAttr<F64ArrayAttr>:$coeff,
    // quant param
    OptionalAttr<I64ArrayAttr>:$multipliers,
    OptionalAttr<I64ArrayAttr>:$rshifts,
    OptionalAttr<Tpu_LayerGroupAttr>:$group_info
  );
=======
    StrAttr:$operation_name,
    OptionalAttr<DictionaryAttr>:$param
  );

  let results = (outs AnyTensor:$output);
}

def Tpu_ResizeMode : I32EnumAttr<"ResizeMode",
    "Resize mode",
    [
      I32EnumAttrCase<"nearest", 0>,
      I32EnumAttrCase<"linear", 1>,
    ]>{
  let genSpecializedAttr = 0;
  let cppNamespace = "::tpu_mlir::tpu";
}
def Tpu_ResizeModeAttr : EnumAttr<Tpu_Dialect, Tpu_ResizeMode, "mode">;

def Tpu_ResizeCoordMode : I32EnumAttr<"ResizeCoordMode",
    "Resize coord mode",
    [
      I32EnumAttrCase<"align_corners", 0>,
      I32EnumAttrCase<"half_pixel", 1>,
      I32EnumAttrCase<"pytorch_half_pixel", 2>,
    ]>{
  let genSpecializedAttr = 0;
  let cppNamespace = "::tpu_mlir::tpu";
}
def Tpu_ResizeCoordModeAttr : EnumAttr<Tpu_Dialect, Tpu_ResizeCoordMode, "coord_mode">;

def Tpu_InterpOp: Tpu_Op<"Interp"> {
  let summary = "Interp operation";
  let description = [{
    Perform Interp on input.
  }];
  let arguments = (ins
    AnyTensor:$input,
    F64Attr:$scale_h,
    F64Attr:$scale_w,
    Tpu_ResizeModeAttr:$mode,
    Tpu_ResizeCoordModeAttr:$coord_mode,
    OptionalAttr<Tpu_LayerGroupAttr>:$group_info
  );
  let results = (outs AnyTensor:$output);
}

def Tpu_ReduceOp: Tpu_Op<"Reduce"> {
  let summary = "Reduce operator";
  let description = [{
      Computes the mean/max/prod/sum of the input tensor's element along the provided axes.
  }];

  let arguments = (ins
    AnyTensor:$input,
    AnyTensorOrNone:$buffer, // cv18xx reciprocal_table
    AnyTensorOrNone:$reciprocal_mantissa_table,
    I64ArrayAttr:$axes,
    I64Attr:$keepdims,
    StrAttr: $type,
    // for cv18xx
    OptionalAttr<I64ArrayAttr>:$multiplier,
    OptionalAttr<I64ArrayAttr>:$rshift
  );
>>>>>>> 1e48f16a

  let results = (outs AnyTensor:$output);
}

<<<<<<< HEAD
=======
def Tpu_SqrtOp: Tpu_Op<"Sqrt", [
  DeclareOpInterfaceMethods<LocalGenInterface>,
  InOutSameShape]> {
  let summary = "Sqrt operator";
  let description = [{
    Computes the square root of the input tensor's element.
  }];
  let arguments = (ins
    AnyTensor:$input
  );
  let results = (outs AnyTensor:$output);
}

>>>>>>> 1e48f16a
#endif // TPU_OPS
<|MERGE_RESOLUTION|>--- conflicted
+++ resolved
@@ -1,1417 +1,1392 @@
-//===----------------------------------------------------------------------===//
-//
-// Copyright (C) 2022 Sophgo Technologies Inc.  All rights reserved.
-//
-// TPU-MLIR is licensed under the 2-Clause BSD License except for the
-// third-party components.
-//
-//===----------------------------------------------------------------------===//
-
-// =============================================================================
-//
-// Defines TPU Dialect operations.
-//
-//===----------------------------------------------------------------------===//
-
-#ifndef TPU_MLIR_TPU_OPS
-#define TPU_MLIR_TPU_OPS
-
-include "mlir/IR/AttrTypeBase.td"
-include "mlir/IR/OpBase.td"
-include "mlir/IR/EnumAttr.td"
-include "mlir/Interfaces/SideEffectInterfaces.td"
-include "tpu_mlir/Interfaces/LocalGenInterface.td"
-include "tpu_mlir/Interfaces/WeightReorderInterface.td"
-include "tpu_mlir/Interfaces/GlobalGenInterface.td"
-include "tpu_mlir/Interfaces/InferenceInterface.td"
-include "tpu_mlir/Interfaces/TypeInterface.td"
-include "tpu_mlir/Traits/Traits.td"
-
-// =============================================================================
-//
-// Defines Tpu Dialect.
-//
-//===----------------------------------------------------------------------===//
-
-def Tpu_Dialect : Dialect {
-  let name = "tpu";
-  let summary = "A tpu dialect for the SOPHGO AI chips";
-  let cppNamespace = "::tpu_mlir::tpu";
-  let useDefaultAttributePrinterParser = 1;
-  let emitAccessorPrefix = kEmitAccessorPrefix_Raw;
-}
-
-//===----------------------------------------------------------------------===//
-// Tpu Attributes.
-//===----------------------------------------------------------------------===//
-
-class Tpu_Attr<string attrName, string attrMnemonic, list<Trait> traits = []>
-    : AttrDef<Tpu_Dialect, attrName, traits> {
-  let mnemonic = attrMnemonic;
-}
-
-def Tpu_LayerGroupAttr : Tpu_Attr<"LayerGroup", "lg"> {
-  let summary = "Structure of layer group parameters";
-  let parameters = (ins
-    "int64_t":$out_addr,
-    "int64_t":$out_size,
-    "int64_t":$buffer_addr,
-    "int64_t":$buffer_size,
-    "bool":$eu_align,
-    ArrayRefParameter<"int64_t">:$h_idx,
-    ArrayRefParameter<"int64_t">:$h_slice,
-    ArrayRefParameter<"int64_t">:$n_idx,
-    ArrayRefParameter<"int64_t">:$n_slice,
-    "int64_t":$id,
-    "int64_t":$stage
-  );
-  let assemblyFormat = "`<` struct(params) `>`";
-}
-
-def Tpu_DequantMode: I32EnumAttr<"DequantMode",
-    "dequant mode supported by DequantOp",
-    [
-      I32EnumAttrCase<"Normal", 0>,
-      I32EnumAttrCase<"TFlite", 1>
-    ]>{
-  let genSpecializedAttr = 0;
-  let cppNamespace = "::tpu_mlir::tpu";
-}
-def Tpu_DequantModeAttr : EnumAttr<Tpu_Dialect, Tpu_DequantMode, "dq_mode">;
-
-def Tpu_RequantMode: I32EnumAttr<"RequantMode",
-    "requant mode supported by RequantOp",
-    [
-      I32EnumAttrCase<"TFlite_Lshift", 0>,
-      I32EnumAttrCase<"TFlite", 1>,
-      I32EnumAttrCase<"Normal", 2>,
-    ]>{
-  let genSpecializedAttr = 0;
-  let cppNamespace = "::tpu_mlir::tpu";
-}
-def Tpu_RequantModeAttr : EnumAttr<Tpu_Dialect, Tpu_RequantMode, "rq_mode">;
-
-def Tpu_PoolMode: I32EnumAttr<"PoolMode",
-    "pooling mode supported by PoolOp",
-    [
-      I32EnumAttrCase<"Avg", 0>,
-      I32EnumAttrCase<"Max", 1>,
-    ]>{
-  let genSpecializedAttr = 0;
-  let cppNamespace = "::tpu_mlir::tpu";
-}
-def Tpu_PoolModeAttr : EnumAttr<Tpu_Dialect, Tpu_PoolMode, "pool_mode">;
-
-def Tpu_LutMode : I32EnumAttr<"LutMode",
-    "look up table mode",
-    [
-      I32EnumAttrCase<"Other", 0>,
-      I32EnumAttrCase<"Mantissa", 1>,
-      I32EnumAttrCase<"Slope", 2>,
-      I32EnumAttrCase<"Log", 3>,
-      I32EnumAttrCase<"Exp", 4>,
-    ]>{
-  let genSpecializedAttr = 0;
-  let cppNamespace = "::tpu_mlir::tpu";
-}
-def Tpu_LutModeAttr : EnumAttr<Tpu_Dialect, Tpu_LutMode, "lut_mode">;
-
-//===----------------------------------------------------------------------===//
-// Tpu Types.
-//===----------------------------------------------------------------------===//
-
-def AnyTenor: AnyTypeOf<[AnyRankedTensor]>;
-def AnyTensorOrNone: AnyTypeOf<[AnyRankedTensor, NoneType]>;
-
-//===----------------------------------------------------------------------===//
-// Tpu Operations.
-//===----------------------------------------------------------------------===//
-
-class Tpu_BaseOp<string mnemonic, list<Trait> traits = []> :
-    Op<Tpu_Dialect, mnemonic, !listconcat(traits,[NoSideEffect, TpuTypeRestrict])> ;
-
-class Tpu_Op<string mnemonic, list<Trait> traits = []> :
-    Op<Tpu_Dialect, mnemonic, !listconcat(traits,
-       [NoSideEffect, TpuTypeRestrict,
-       DeclareOpInterfaceMethods<GlobalGenInterface>,
-       DeclareOpInterfaceMethods<InferenceInterface>])> ;
-
-def Tpu_BufferOp: Tpu_BaseOp<"Buffer"> {
-  let summary = "buffer operator";
-
-  let description = [{
-    A global buffer for operation, and free after op
-  }];
-
-  let results = (outs AnyTensor:$output);
-  let extraClassDeclaration = [{
-    static mlir::Value create(mlir::Operation * OwnerOp,
-                              mlir::RankedTensorType& type);
-  }];
-}
-
-class Tpu_ConvOp<string mnemonic, list<Trait> traits = []> : Tpu_Op<mnemonic,
-    !listconcat(traits, [SupportFuseRelu,
-    DeclareOpInterfaceMethods<TypeInterface>,
-    DeclareOpInterfaceMethods<WeightReorderInterface>,
-    DeclareOpInterfaceMethods<LocalGenInterface, ["BackwardH"]>])> {
-  let summary = "convolution operator";
-
-  let description = [{
-  }];
-
-  let arguments = (ins
-    AnyTensor:$input,
-    AnyTensor:$filter,
-    AnyTensorOrNone:$bias,
-    I64ArrayAttr:$kernel_shape,
-    I64ArrayAttr:$strides,
-    I64ArrayAttr:$pads, // top,left,bottom,right
-    DefaultValuedAttr<I64Attr, "1">:$group,
-    OptionalAttr<I64ArrayAttr>:$dilations,
-    OptionalAttr<I64ArrayAttr>:$inserts,
-    DefaultValuedAttr<BoolAttr, "false">:$do_relu,
-    DefaultValuedAttr<F64Attr, "-1.0">:$relu_limit,
-    //new param
-    BoolAttr:$with_bias,
-    DefaultValuedAttr<BoolAttr, "false">:$coeff_merged,
-    DefaultValuedAttr<I64Attr, "0">:$use_3ic_optimize,
-    DefaultValuedAttr<I64Attr, "0">:$kernel_zp,
-    OptionalAttr<I64ArrayAttr>:$multiplier,
-    OptionalAttr<I64ArrayAttr>:$rshift,
-    DefaultValuedAttr<Tpu_RequantModeAttr, "tpu::RequantMode::Normal">:$quant_mode,
-    OptionalAttr<Tpu_LayerGroupAttr>:$group_info
-  );
-
-  let results = (outs AnyTensor:$output);
-  let extraClassDeclaration = [{
-    void parseParam(void *param);
-  }];
-}
-
-def Tpu_Conv1DOp : Tpu_ConvOp<"Conv1D">;
-def Tpu_Conv2DOp : Tpu_ConvOp<"Conv2D">;
-def Tpu_Conv3DOp : Tpu_ConvOp<"Conv3D",[
-    DeclareOpInterfaceMethods<LocalGenInterface, ["LocalGenSupport"]>]> {
-  let arguments = (ins
-    AnyTensor:$input,
-    AnyTensor:$filter,
-    AnyTensorOrNone:$bias,
-    I64ArrayAttr:$kernel_shape,
-    I64ArrayAttr:$strides,
-    I64ArrayAttr:$pads, // front,top,left,back,bottom,right
-    DefaultValuedAttr<I64Attr, "1">:$group,
-    OptionalAttr<I64ArrayAttr>:$dilations,
-    OptionalAttr<I64ArrayAttr>:$inserts,
-    DefaultValuedAttr<BoolAttr, "false">:$do_relu,
-    DefaultValuedAttr<F64Attr, "-1.0">:$relu_limit,
-    //new param
-    BoolAttr:$with_bias,
-    DefaultValuedAttr<I64Attr, "0">:$kernel_zp,
-    // OptionalAttr<I64ArrayAttr>:$multiplier,
-    // OptionalAttr<I64ArrayAttr>:$rshift,
-    // Tpu_RequantModeAttr:$quant_mode,
-    OptionalAttr<Tpu_LayerGroupAttr>:$group_info
-  );
-}
-
-class Tpu_PoolOp <string mnemonic> : Tpu_Op<mnemonic,
-  [SupportFuseRelu,
-   DeclareOpInterfaceMethods<LocalGenInterface, ["LocalGenSupport","BackwardH"]>]> {
-  let summary = "pool operator";
-
-  let description = [{
-    This performs an  pooling over the given input tensor. A sliding
-    window of size given by <kernel size> is passed over the input tensor.
-  }];
-
-  let arguments = (ins
-    AnyTensor:$input,
-    I64ArrayAttr:$kernel_shape,
-    I64ArrayAttr:$strides,
-    I64ArrayAttr:$pads,
-    Tpu_PoolModeAttr:$pool_mode,
-    DefaultValuedAttr<I64Attr, "0">:$pad_value,
-    DefaultValuedAttr<BoolAttr, "false">:$count_include_pad,
-    DefaultValuedAttr<BoolAttr, "false">:$do_relu,
-    DefaultValuedAttr<F64Attr, "-1.0">:$relu_limit,
-    /// symmetric quantize param
-    OptionalAttr<SI32Attr>:$multiplier,
-    OptionalAttr<I64Attr>:$rshift,
-    /// asymmetric quantize param
-    OptionalAttr<F64Attr>:$scale,
-    OptionalAttr<F64Attr>:$offset,
-    OptionalAttr<Tpu_LayerGroupAttr>:$layer_group
-  );
-
-  let results = (outs AnyTensor:$output);
-  let extraClassDeclaration = [{
-    void parseParam(void *param);
-  }];
-}
-
-def Tpu_Pool1DOp:Tpu_PoolOp<"Pool1D">;
-def Tpu_Pool2DOp:Tpu_PoolOp<"Pool2D">;
-def Tpu_Pool3DOp:Tpu_PoolOp<"Pool3D">;
-
-def Tpu_MaxPoolWithMaskOp: Tpu_Op<"MaxPoolWithMask",
-  [SupportFuseRelu,
-   DeclareOpInterfaceMethods<LocalGenInterface, ["LocalGenSupport","BackwardH"]>]> {
-  let summary = "max pool with operator";
-
-  let description = [{
-    This performs an  max pooling over the given input tensor. A sliding
-    window of size given by <kernel size> is passed over the input tensor.
-    get output tensor and mask tensor
-  }];
-
-  let arguments = (ins
-    AnyTensor:$input,
-    I64ArrayAttr:$kernel_shape,
-    I64ArrayAttr:$strides,
-    I64ArrayAttr:$pads,
-    DefaultValuedAttr<BoolAttr, "false">:$do_relu,
-    DefaultValuedAttr<F64Attr, "-1.0">:$relu_limit,
-    OptionalAttr<Tpu_LayerGroupAttr>:$layer_group
-  );
-
-  let results = (outs AnyTensor:$output, AnyTensor:$mask);
-  let extraClassDeclaration = [{
-    void parseParam(void *param);
-  }];
-}
-
-def Tpu_AddOp: Tpu_Op<"Add", [
-  SupportFuseRelu,
-  DeclareOpInterfaceMethods<LocalGenInterface, ["LocalGenSupport"]>]> {
-  let summary = "add operator";
-
-  let description = [{
-    Elementwise addition of input1 and input2. Axis of size 1 will be broadcast,
-    as necessary.
-  }];
-
-  let arguments = (ins
-    Variadic<AnyTensor>:$inputs,
-    DefaultValuedAttr<BoolAttr, "false">:$do_relu,
-    DefaultValuedAttr<F64Attr, "-1.0">:$relu_limit,
-    OptionalAttr<F64ArrayAttr>:$coeff,
-    // quant param
-    OptionalAttr<I64ArrayAttr>:$multipliers,
-    OptionalAttr<I64ArrayAttr>:$rshifts,
-    OptionalAttr<Tpu_LayerGroupAttr>:$group_info
-  );
-
-  let results = (outs AnyTensor:$output);
-}
-
-def Tpu_AddConstOp: Tpu_Op<"AddConst",
-    [SupportFuseRelu, InOutSameShape,
-    DeclareOpInterfaceMethods<LocalGenInterface>]> {
-  let summary = "add const operator";
-
-  let description = [{
-    Elementwise add of input1 and input2. Input2 is constant.
-  }];
-
-  let arguments = (ins
-    AnyTensor:$input,
-    F64Attr:$const_val,
-    DefaultValuedAttr<BoolAttr, "false">:$do_relu,
-    DefaultValuedAttr<F64Attr, "-1.0">:$relu_limit,
-    // quant param
-    DefaultValuedAttr<SI32Attr, "1">:$multiplier,
-    DefaultValuedAttr<I64Attr, "0">:$rshift,
-    OptionalAttr<Tpu_LayerGroupAttr>:$group_info
-  );
-
-  let results = (outs AnyTensor:$output);
-}
-
-def Tpu_SubOp: Tpu_Op<"Sub",
-    [SupportFuseRelu,
-    DeclareOpInterfaceMethods<LocalGenInterface, ["LocalGenSupport"]>]> {
-  let summary = "sub operator";
-
-  let description = [{
-    Elementwise subtraction of input1 and input2. Axis of size 1 will be broadcast,
-    as necessary.
-  }];
-
-  let arguments = (ins
-    Variadic<AnyTensor>:$inputs,
-    DefaultValuedAttr<BoolAttr, "false">:$is_reverse,
-    DefaultValuedAttr<BoolAttr, "false">:$do_relu,
-    DefaultValuedAttr<F64Attr, "-1.0">:$relu_limit,
-    OptionalAttr<F64ArrayAttr>:$coeff,
-    // quant param
-    OptionalAttr<I64ArrayAttr>:$multipliers,
-    OptionalAttr<I64ArrayAttr>:$rshifts,
-    OptionalAttr<Tpu_LayerGroupAttr>:$group_info
-  );
-
-  let results = (outs AnyTensor:$output);
-}
-
-def Tpu_MulOp: Tpu_Op<"Mul",
-    [SupportFuseRelu,
-    DeclareOpInterfaceMethods<LocalGenInterface, ["LocalGenSupport"]>]> {
-  let summary = "mul operator";
-
-  let description = [{
-    Elementwise mul of input1 and input2. Input1 and input2 are tensors.
-  }];
-
-  let arguments = (ins
-    Variadic<AnyTensor>:$inputs,
-    DefaultValuedAttr<BoolAttr, "false">:$do_relu,
-    DefaultValuedAttr<F64Attr, "-1.0">:$relu_limit,
-    // quant param
-    DefaultValuedAttr<SI32Attr, "1">:$multiplier,
-    DefaultValuedAttr<I64Attr, "0">:$rshift,
-    //for cv18xx int8,codegen's multiplier and rshift quantized by "qdm" mode
-    DefaultValuedAttr<I64Attr, "1">:$multiplier_cg,
-    DefaultValuedAttr<I64Attr, "0">:$rshift_cg,
-    OptionalAttr<Tpu_LayerGroupAttr>:$group_info
-  );
-
-  let results = (outs AnyTensor:$output);
-}
-
-def Tpu_MaxOp: Tpu_Op<"Max", [
-  DeclareOpInterfaceMethods<LocalGenInterface, ["LocalGenSupport"]>]> {
-  let summary = "max operator";
-
-  let description = [{
-    Elementwise max of input1 and input2. All inputs and outputs must have the same data type.
-  }];
-
-  let arguments = (ins
-    Variadic<AnyTensor>:$inputs,
-    DefaultValuedAttr<BoolAttr, "false">:$do_relu,
-    DefaultValuedAttr<F64Attr, "-1.0">:$relu_limit,
-    OptionalAttr<F64ArrayAttr>:$coeff,
-    // quant param
-    OptionalAttr<I64ArrayAttr>:$multipliers,
-    OptionalAttr<I64ArrayAttr>:$rshifts,
-    OptionalAttr<Tpu_LayerGroupAttr>:$group_info
-  );
-
-  let results = (outs AnyTensor:$output);
-}
-
-def Tpu_MinOp: Tpu_Op<"Min", [
-  DeclareOpInterfaceMethods<LocalGenInterface, ["LocalGenSupport"]>]> {
-  let summary = "min operator";
-
-  let description = [{
-    Elementwise min of input1 and input2. All inputs and outputs must have the same data type.
-  }];
-
-  let arguments = (ins
-    Variadic<AnyTensor>:$inputs,
-    DefaultValuedAttr<BoolAttr, "false">:$do_relu,
-    DefaultValuedAttr<F64Attr, "-1.0">:$relu_limit,
-    OptionalAttr<F64ArrayAttr>:$coeff,
-    // quant param
-    OptionalAttr<I64ArrayAttr>:$multipliers,
-    OptionalAttr<I64ArrayAttr>:$rshifts,
-    OptionalAttr<Tpu_LayerGroupAttr>:$group_info
-  );
-
-  let results = (outs AnyTensor:$output);
-}
-
-def Tpu_ClipOp: Tpu_Op<"Clip",
-  [DeclareOpInterfaceMethods<LocalGenInterface>, InOutSameShape]>{
-  let summary = "Clip operator";
-
-  let description = [{
-     The operator limits the given input to a certain range.
-  }];
-
-  let arguments = (ins
-    AnyTensor:$input,
-    F64Attr:$min,
-    F64Attr:$max,
-    OptionalAttr<Tpu_LayerGroupAttr>:$group_info
-  );
-
-  let results = (outs AnyTensor:$output);
-}
-
-def Tpu_MulConstOp: Tpu_Op<"MulConst", [SupportFuseRelu, InOutSameShape,
-  DeclareOpInterfaceMethods<LocalGenInterface>]> {
-  let summary = "mul const operator";
-
-  let description = [{
-    Elementwise mul of input1 and input2. Input2 is constant.
-  }];
-
-  let arguments = (ins
-    AnyTensor:$input,
-    F64Attr:$const_val,
-    DefaultValuedAttr<BoolAttr, "false">:$do_relu,
-    DefaultValuedAttr<F64Attr, "-1.0">:$relu_limit,
-    // quant param
-    DefaultValuedAttr<SI32Attr, "1">:$multiplier,
-    DefaultValuedAttr<I64Attr, "0">:$rshift,
-    OptionalAttr<Tpu_LayerGroupAttr>:$group_info
-  );
-
-  let results = (outs AnyTensor:$output);
-}
-
-def Tpu_ReciprocalOp: Tpu_Op<"Reciprocal", [SupportFuseRelu, InOutSameShape,
-  DeclareOpInterfaceMethods<LocalGenInterface>]> {
-  let summary = "ConstantBinary (Div) operator";
-
-  let description = [{
-    Y = const_val / X
-  }];
-
-  let arguments = (ins
-    AnyTensor:$input,
-    DefaultValuedAttr<F64Attr, "1.0">: $const_val,
-    DefaultValuedAttr<BoolAttr, "false">:$do_relu,
-    DefaultValuedAttr<F64Attr, "-1.0">:$relu_limit,
-    OptionalAttr<Tpu_LayerGroupAttr>:$group_info
-  );
-
-  let results = (outs AnyTensor:$output);
-}
-
-def Tpu_Depth2SpaceOp: Tpu_Op<"Depth2Space"> {
-
-  let summary = "Depth2Space operator";
-
-  let description = [{
-    Refer to `https://github.com/onnx/onnx/blob/main/docs/Operators.md#depthtospace`
-    [n, c, h, w] => [n, c / (block_h * block_w), h * block_h, w * block_w];
-    if inversed, [n, c, h, w] => [n, c * block_h * block_w, h / block_h, w / block_w];
-
-    if DCR(depth-column-row), channel ordered by block_h * block_w * c;
-    else CRD(column-row-depth), chennel ordered by c * block_h * block_w;
-  }];
-
-  let arguments = (
-    ins AnyTensor:$input,
-    I64Attr:$block_h,
-    I64Attr:$block_w,
-    BoolAttr:$is_CRD,
-    BoolAttr:$is_inversed
-  );
-
-  let results = (outs AnyTensor:$output);
-}
-
-def Tpu_LutOp: Tpu_Op<"Lut",
-    [DeclareOpInterfaceMethods<LocalGenInterface>,
-    InOutSameShape]>{
-  let summary = "Lut operator";
-
-  let description = [{
-    lookup table in index [0-255], y[i] = table(x[i])
-  }];
-
-  let arguments = (ins
-    AnyTensor:$input,
-    AnyTensor:$table,
-    AnyTensorOrNone:$mantissa,
-    DefaultValuedAttr<F64Attr, "8">:$max_range,
-    DefaultValuedAttr<F64Attr, "-8">:$min_range,
-    DefaultValuedAttr<Tpu_LutModeAttr, "tpu::LutMode::Other">:$lut_mode,
-    OptionalAttr<Tpu_LayerGroupAttr>:$group_info
-  );
-
-  let results = (outs AnyTensor:$output);
-}
-
-def Tpu_MatMulOp: Tpu_Op<"MatMul", [SupportFuseRelu]> {
-  let summary = "matmul operator";
-
-  let description = [{
-    Performs a two dimensional matrix multiplication. This allows both inputs to
-    be activations, rather than reserving weights as an attribute in the
-    FULLY_CONNECTED operator.
-  }];
-
-  let arguments = (ins
-    AnyTensor:$input,
-    AnyTensor:$right,
-    AnyTensorOrNone:$bias,
-    DefaultValuedAttr<BoolAttr, "false">:$right_transpose,
-    DefaultValuedAttr<BoolAttr, "false">:$do_relu,
-    DefaultValuedAttr<F64Attr, "-1.0">:$relu_limit,
-    DefaultValuedAttr<I64ArrayAttr, "{1}">:$multipliers,
-    DefaultValuedAttr<I64ArrayAttr, "{0}">:$rshifts,
-    DefaultValuedAttr<I64Attr, "0">:$right_zp,
-    DefaultValuedAttr<Tpu_RequantModeAttr, "tpu::RequantMode::Normal">:$quant_mode,
-    OptionalAttr<Tpu_LayerGroupAttr>:$group_info
-  );
-
-  let results = (outs AnyTensor:$output);
-  let extraClassDeclaration = [{
-    void parseParam(
-      int64_t &batch, int64_t &M, int64_t &K, int64_t &N, bool &with_bias, bool &do_relu,
-      double &relu_limit, int64_t &zp, bool &right_transpose);
-  }];
-}
-
-def Tpu_ReluOp: Tpu_Op<"Relu",
-  [DeclareOpInterfaceMethods<LocalGenInterface>, InOutSameShape]>{
-  let summary = "Relu operator";
-
-  let description = [{
-     ReLU with a scalar maximum value.
-  }];
-
-  let arguments = (
-    ins AnyTensor:$input,
-    OptionalAttr<Tpu_LayerGroupAttr>:$group_info,
-    DefaultValuedAttr<F64Attr, "-1.0">:$relu_limit
-  );
-
-  let results = (outs AnyTensor:$output);
-}
-
-def Tpu_ReshapeOp:Tpu_Op<"Reshape"> {
-  let summary = "Reshape operation";
-  let description = [{
-    Returns a tensor with the same type/values as the input, with a new shape
-    specified by the shape argument. Reshape may operate on tensors of any rank.
-    No data conversion happens during a reshape operation.
-  }];
-  let arguments = (ins
-    AnyTensor:$input
-  );
-  let results = (outs AnyTensor:$output);
-}
-
-def Tpu_CastOp:Tpu_Op<"Cast", [
-  DeclareOpInterfaceMethods<LocalGenInterface>,
-  DeclareOpInterfaceMethods<TypeInterface>,
-  InOutSameShape]> {
-  let summary = "Cast operation";
-  let description = [{
-  }];
-  let arguments = (ins
-    AnyTensor:$input,
-    OptionalAttr<Tpu_LayerGroupAttr>:$group_info
-  );
-  let results = (outs AnyTensor:$output);
-  let hasCanonicalizer = 1;
-}
-
-def Tpu_LoadOp:Tpu_Op<"Load",
-  [DeclareOpInterfaceMethods<LocalGenInterface>, InOutSameShape]> {
-  let summary = "Load operation";
-  let description = [{
-    load input or weight from gmem to lmem;
-    if do_bcast, [1,1,1,w] will load to [1,npu,1,w]
-  }];
-  let arguments = (ins
-    AnyTensor:$input,
-    DefaultValuedAttr<BoolAttr, "false">:$do_bcast,
-    DefaultValuedAttr<I64Attr, "0">:$use_3ic_optimize,
-    OptionalAttr<Tpu_LayerGroupAttr>:$group_info
-  );
-  let results = (outs AnyTensor:$output);
-}
-
-def Tpu_StoreOp:Tpu_Op<"Store",
-  [DeclareOpInterfaceMethods<LocalGenInterface>, InOutSameShape]> {
-  let summary = "Store operation";
-  let description = [{
-  }];
-  let arguments = (ins
-    AnyTensor:$input,
-    OptionalAttr<Tpu_LayerGroupAttr>:$group_info
-  );
-  let results = (outs AnyTensor:$output);
-}
-
-def Tpu_RequantIntOp:Tpu_Op<"RequantInt", [
-  DeclareOpInterfaceMethods<LocalGenInterface>,
-  DeclareOpInterfaceMethods<TypeInterface>,
-  InOutSameShape]> {
-  let summary = "requant operation";
-  let description = [{
-    Requant 32/16/8 bit data to int8 or uint8 data, by int multiplier and int shift
-  }];
-  let arguments = (ins
-    AnyTensor:$input,
-    SI32Attr:$multiplier,
-    I64Attr:$rshift,
-    Tpu_RequantModeAttr:$quant_mode,
-    OptionalAttr<Tpu_LayerGroupAttr>:$group_info
-  );
-  let results = (outs AnyTensor:$output);
-}
-
-def Tpu_RequantIntAxisOp:Tpu_Op<"RequantIntAxis", [
-  DeclareOpInterfaceMethods<LocalGenInterface>,
-  DeclareOpInterfaceMethods<TypeInterface>,
-  InOutSameShape]> {
-  let summary = "requant operation";
-  let description = [{
-    Requant 32/16/8 bit data to int8 or uint8 data, PerAxis(or PerChannel)
-  }];
-  let arguments = (ins
-    AnyTensor:$input,
-    AnyTensor:$quant,
-    Tpu_RequantModeAttr:$quant_mode,
-    OptionalAttr<Tpu_LayerGroupAttr>:$group_info
-  );
-  let results = (outs AnyTensor:$output);
-}
-
-def Tpu_RequantFpOp:Tpu_Op<"RequantFp", [
-  DeclareOpInterfaceMethods<LocalGenInterface>,
-  DeclareOpInterfaceMethods<TypeInterface>,
-  InOutSameShape]> {
-  let summary = "requant float operation";
-  let description = [{
-    Requant 32/16/8 bit data to int8 or uint8 data, by float scale and float offset
-  }];
-  let arguments = (ins
-    AnyTensor:$input,
-    F64Attr:$scale,
-    DefaultValuedAttr<F64Attr, "0.0">:$offset,
-    Tpu_RequantModeAttr:$quant_mode,
-    OptionalAttr<Tpu_LayerGroupAttr>:$group_info
-  );
-  let results = (outs AnyTensor:$output);
-}
-
-def Tpu_RequantFpAxisOp:Tpu_Op<"RequantFpAxis", [
-  DeclareOpInterfaceMethods<LocalGenInterface>,
-  DeclareOpInterfaceMethods<TypeInterface>,
-  InOutSameShape]> {
-  let summary = "requant float operation";
-  let description = [{
-    Requant 32/16/8 bit data to int8 or uint8 data, PerAxis(or PerChannel)
-  }];
-  let arguments = (ins
-    AnyTensor:$input,
-    AnyTensor:$quant,
-    Tpu_RequantModeAttr:$quant_mode,
-    OptionalAttr<Tpu_LayerGroupAttr>:$group_info
-  );
-  let results = (outs AnyTensor:$output);
-}
-
-def Tpu_DequantIntOp:Tpu_Op<"DequantInt", [
-  DeclareOpInterfaceMethods<LocalGenInterface>,
-  DeclareOpInterfaceMethods<TypeInterface>,
-  InOutSameShape]> {
-  let summary = "dequant operation";
-  let description = [{
-    Dequant 8 bit data to 32/16 bit data
-  }];
-  let arguments = (ins
-    AnyTensor:$input,
-    SI32Attr:$multiplier,
-    I64Attr:$shift,
-    DefaultValuedAttr<I64Attr, "0">:$lshift,
-    Tpu_DequantModeAttr:$quant_mode,
-    OptionalAttr<Tpu_LayerGroupAttr>:$group_info
-  );
-  let results = (outs AnyTensor:$output);
-}
-
-def Tpu_DequantIntAxisOp:Tpu_Op<"DequantIntAxis", [
-  DeclareOpInterfaceMethods<LocalGenInterface>,
-  DeclareOpInterfaceMethods<TypeInterface>,
-  InOutSameShape]> {
-  let summary = "dequant operation";
-  let description = [{
-    Dequant 8 bit data to 32/16 bit data, PerAxis(or PerChannel)
-  }];
-  let arguments = (ins
-    AnyTensor:$input,
-    AnyTensor:$quant,
-    DefaultValuedAttr<I64Attr, "0">:$lshift,
-    Tpu_DequantModeAttr:$quant_mode,
-    OptionalAttr<Tpu_LayerGroupAttr>:$group_info
-  );
-  let results = (outs AnyTensor:$output);
-}
-
-def Tpu_GroupOp:Tpu_BaseOp<"Group"> {
-  let summary = "Group operation";
-  let description = [{
-    Make ops in one group to inferece by local mem
-  }];
-  let arguments = (ins
-    Variadic<AnyTensor>:$inputs,
-    I64Attr:$nsecs,
-    I64Attr:$hsecs,
-    I64Attr:$swpipl_stage_num,
-    DefaultValuedAttr<I64ArrayAttr, "{0}">:$flow
-  );
-  let results = (outs Variadic<AnyTensor>:$outputs);
-  let regions = (region SizedRegion<1>:$body);
-}
-
-def Tpu_YieldOp : Tpu_BaseOp<"Yield", [NoSideEffect,
-    Terminator, HasParent<"GroupOp">]> {
-  let summary = "Yield values to parent operation";
-  let description = [{
-  }];
-
-  let arguments = (ins Variadic<AnyType>:$operands);
-
-  let builders = [
-    OpBuilder<(ins), [{ build($_builder, $_state, llvm::None); }]>
-  ];
-
-  let assemblyFormat = "attr-dict ($operands^ `:` type($operands))?";
-}
-
-def Tpu_SiLUOp : Tpu_Op<"SiLU",
-    [DeclareOpInterfaceMethods<LocalGenInterface>, InOutSameShape]> {
-  let summary = " SiLU operator,  y = x * Sigmoid(x)";
-  let description = [{
-     Y = x * Sigmoid(x)
-  }];
-  let arguments = (
-    ins AnyTensor:$input
-  );
-
-  let results = (outs AnyTensor:$output);
-}
-
-def Tpu_SoftmaxOp: Tpu_Op<"Softmax",[
-    DeclareOpInterfaceMethods<TypeInterface>,
-    InOutSameShape]> {
-  let summary = "softmax operator";
-
-  let description = [{
-    The softmax function, also known as softargmax or normalized exponential
-    function, is a generalization of the logistic function to multiple dimensions.
-  }];
-
-  let arguments = (ins
-    AnyTensor:$input,
-    AnyTensorOrNone:$table,
-    AnyTensorOrNone:$slope_table,
-    AnyTensorOrNone:$reciprocal_table,
-    AnyTensorOrNone:$reciprocal_mantissa_table,
-    I64Attr:$axis,
-    DefaultValuedAttr<F64Attr, "1.0">:$beta
-  );
-
-  let results = (outs AnyTensor:$output);
-}
-
-def Tpu_LeakyReluOp: Tpu_Op<"LeakyRelu",
-   [DeclareOpInterfaceMethods<LocalGenInterface>,
-    InOutSameShape]> {
-  let summary = "leakyrelu operation";
-  let description = [{
-    The LeakyRelu operation multiples alpha with negative values, and the others keep changeless
-  }];
-
-  let arguments = (ins
-    AnyTenor:$input,
-    OptionalAttr<F64Attr>:$alpha,
-    // quantize param
-    OptionalAttr<SI32Attr>:$multiplier,
-    OptionalAttr<I64Attr>:$rshift,
-    OptionalAttr<Tpu_LayerGroupAttr>:$group_info
-  );
-  let results = (outs AnyTenor:$output);
-}
-
-def Tpu_ConcatOp:Tpu_Op<"Concat", [
-    DeclareOpInterfaceMethods<LocalGenInterface, ["LocalGenSupport"]>]> {
-  let summary = "Concatate operation";
-  let description = [{
-  Concatenates the given sequence of seq tensors in the given dimension.
-  All tensors must either have the same shape (except in the concatenating dimension) or be empty.
-  }];
-  let arguments = (ins
-    Variadic<AnyTensor>:$inputs,
-    I64Attr:$axis,
-    OptionalAttr<Tpu_LayerGroupAttr>:$group_info,
-    // param for cv18xx
-    OptionalAttr<I64ArrayAttr>:$multipliers,
-    OptionalAttr<I64ArrayAttr>:$rshifts,
-    DefaultValuedAttr<BoolAttr, "false">:$only_merge,
-    DefaultValuedAttr<BoolAttr, "false">:$do_relu
-  );
-  let results = (outs AnyTensor:$output);
-}
-
-def Tpu_MulShiftOp: Tpu_Op<"MulShift", [
-    DeclareOpInterfaceMethods<LocalGenInterface>]> {
-
-  let summary = "MulShift operator";
-
-  let description = [{
-      Y = int8(X-zx) * multiplier >> rshift + zy)
-  }];
-
-  let arguments = (
-    ins AnyTensor:$input,
-    SI32Attr:$multiplier,
-    I64Attr:$rshift,
-    OptionalAttr<Tpu_LayerGroupAttr>:$group_info
-  );
-
-  let results = (outs AnyTensor:$output);
-}
-
-def Tpu_PermuteOp: Tpu_Op<"Permute"> {
-
-  let summary = "Permute operator";
-
-  let description = [{
-      Perform permute on input.
-  }];
-
-  let arguments = (
-    ins AnyTensor:$input,
-    I64ArrayAttr:$order,
-    OptionalAttr<Tpu_LayerGroupAttr>:$group_info
-  );
-
-  let results = (outs AnyTensor:$output);
-}
-
-def Tpu_UpsampleOp: Tpu_Op<"Upsample", [
-    SupportFuseRelu,
-    DeclareOpInterfaceMethods<LocalGenInterface, ["BackwardH"]>]> {
-  let summary = "Upsample operation";
-  let description = [{
-    Perform nearest upsample on input.
-  }];
-  let arguments = (ins
-    AnyTensor:$input,
-    I64Attr:$scale_h,
-    I64Attr:$scale_w,
-    DefaultValuedAttr<BoolAttr, "false">:$do_relu,
-    DefaultValuedAttr<F64Attr, "-1.0">:$relu_limit,
-    OptionalAttr<Tpu_LayerGroupAttr>:$group_info
-  );
-  let results = (outs AnyTensor:$output);
-}
-
-def Tpu_MaxUnpoolOp: Tpu_Op<"MaxUnpool", [
-    DeclareOpInterfaceMethods<LocalGenInterface, ["LocalGenSupport", "BackwardH"]>]> {
-  let summary = "MaxUnpool operation";
-  let description = [{
-    Perform MaxUnpool on input.
-  }];
-  let arguments = (ins
-    AnyTensor:$input,
-    AnyTensor:$mask,
-    I64Attr:$scale_h,
-    I64Attr:$scale_w,
-    OptionalAttr<Tpu_LayerGroupAttr>:$group_info
-  );
-  let results = (outs AnyTensor:$output);
-}
-
-def Tpu_LogOp: Tpu_Op<"Log", [InOutSameShape]> {
-  let summary = "Log operator";
-
-  let description = [{
-    Calculates the natural log of the given input tensor, element-wise.
-  }];
-
-  let arguments = (ins
-    AnyTensor:$input
-  );
-
-  let results = (outs AnyTensor:$output);
-}
-
-def Tpu_ExpOp: Tpu_Op<"Exp", [InOutSameShape]> {
-  let summary = "Exp operator";
-
-  let description = [{
-    Calculates the exponent of the given input tensor, element-wise.
-  }];
-
-  let arguments = (ins
-    AnyTensor:$input
-  );
-
-  let results = (outs AnyTensor:$output);
-}
-
-def Tpu_PadOp:Tpu_Op<"Pad"> {
-  let summary = "Pad operation";
-  let description = [{
-    This operation pads a tensor according to the paddings you specify.
-    paddings is an integer tensor with shape [n, 2], where n is the rank of tensor.
-    For each dimension D of input, paddings[D, 0] indicates how many values to add
-    before the contents of tensor in that dimension, and paddings[D, 1] indicates
-    how many values to add after the contents of tensor in that dimension.
-  }];
-  let arguments = (ins
-    AnyTensor:$input,
-    // for cv18xx reflect mode
-    AnyTensorOrNone:$left_select,
-    AnyTensorOrNone:$right_select,
-    I64ArrayAttr:$paddings,
-    DefaultValuedAttr<F64Attr, "0.0">:$val,
-    DefaultValuedAttr<I64Attr, "0">:$mode
-  );
-  let results = (outs AnyTensor:$output);
-}
-
-def Tpu_DivOp: Tpu_Op<"Div", [InOutSameShape]> {
-  let summary = "div operator";
-
-  let description = [{
-    Performs element-wise binary division.
-  }];
-
-  let arguments = (ins
-    Variadic<AnyTensor>:$inputs,
-    DefaultValuedAttr<BoolAttr, "false">:$do_relu,
-    DefaultValuedAttr<F64Attr, "-1.0">:$relu_limit,
-    // quant param
-    DefaultValuedAttr<SI32Attr, "1">:$multiplier,
-    DefaultValuedAttr<I64Attr, "0">:$rshift,
-    OptionalAttr<Tpu_LayerGroupAttr>:$group_info
-  );
-
-  let results = (outs AnyTensor:$output);
-}
-
-def Tpu_SigmoidOp : Tpu_Op<"Sigmoid",
-    [DeclareOpInterfaceMethods<LocalGenInterface>,
-    InOutSameShape]> {
-  let summary = " Sigmoid operator";
-  let description = [{
-     y = 1 / (1 + exp(-x))
-     Y = scale * y + bias
-  }];
-  let arguments = (ins
-    AnyTensor:$input,
-    DefaultValuedAttr<F64Attr, "1">:$scale,
-    DefaultValuedAttr<F64Attr, "0">:$bias
-  );
-
-  let results = (outs AnyTensor:$output);
-}
-
-def Tpu_SliceOp: Tpu_Op<"Slice"> {
-  let summary = "Slice operator";
-  let description = [{
-    Slice Operation on input.
-  }];
-
-  let arguments = (
-    ins AnyTensor:$input,
-    I64ArrayAttr:$offset,
-    I64ArrayAttr:$steps
-  );
-  let results = (outs AnyTensor:$output);
-  let extraClassDeclaration = [{
-    void parseParam(std::vector<int64_t> &is_4,
-                    std::vector<int64_t> &os_4,
-                    std::vector<int> &offset_4,
-                    std::vector<int> &step_4,
-                    bool &fusible);
-  }];
-}
-
-def Tpu_StridedSliceOp: Tpu_Op<"StridedSlice"> {
-  let summary = "Strided Slice operator";
-
-  let description = [{
-    Strided Slice Operation on input.
-  }];
-
-  let arguments = (ins
-    AnyTensor:$input,
-    AnyTensor:$starts,
-    AnyTensor:$ends,
-    AnyTensor:$strides,
-    I64Attr:$begin_mask,
-    I64Attr:$end_mask,
-    I64Attr:$ellipsis_mask,
-    I64Attr:$new_axis_mask,
-    I64Attr:$shrink_axis_mask
-  );
-  let results = (outs AnyTensor:$output);
-}
-
-def Tpu_SplitOp: Tpu_Op<"Split"> {
-  let summary = "Split operator";
-
-  let description = [{
-    Split input tensor into a list of tensors.
-  }];
-
-  let arguments = (
-    ins AnyTensor:$input,
-    I64Attr:$axis,
-    I64Attr:$num
-  );
-  let results = (outs Variadic<AnyTensor>:$outputs);
-}
-
-def Tpu_DeconvOp: Tpu_Op<"Deconv",[
-    SupportFuseRelu,
-    DeclareOpInterfaceMethods<TypeInterface>,
-    DeclareOpInterfaceMethods<WeightReorderInterface>,
-    DeclareOpInterfaceMethods<LocalGenInterface, ["BackwardH"]>]> {
-  let summary = "deconvolution operator";
-
-  let description = [{
-    "Perform deconvolution operation."
-  }];
-
-  let arguments = (ins
-    AnyTensor:$input,
-    AnyTensor:$filter,
-    AnyTensorOrNone:$bias,
-    I64ArrayAttr:$kernel_shape,
-    I64ArrayAttr:$strides,
-    I64ArrayAttr:$pads,
-    DefaultValuedAttr<I64Attr, "1">:$group,
-    OptionalAttr<I64ArrayAttr>:$dilations,
-    OptionalAttr<I64ArrayAttr>:$inserts,
-    DefaultValuedAttr<BoolAttr, "false">:$do_relu,
-    DefaultValuedAttr<F64Attr, "-1.0">:$relu_limit,
-    //new param
-    BoolAttr:$with_bias,
-    OptionalAttr<I64ArrayAttr>:$multiplier,
-    OptionalAttr<I64ArrayAttr>:$rshift,
-    DefaultValuedAttr<Tpu_RequantModeAttr, "tpu::RequantMode::Normal">:$quant_mode,
-    OptionalAttr<Tpu_LayerGroupAttr>:$group_info
-  );
-
-  let results = (outs AnyTensor:$output);
-
-  let extraClassDeclaration = [{
-    void parseParam(void *param);
-  }];
-}
-
-def Tpu_SqueezeOp: Tpu_Op<"Squeeze"> {
-  let summary = "Squeeze operator";
-
-  let description = [{
-    The operator squeeze the input shapes by given axis.
-  }];
-
-  let arguments = (ins
-    AnyTensor:$inputs,
-    I64ArrayAttr:$axes
-  );
-
-  let results = (outs AnyTensor:$output);
-}
-
-def Tpu_ScaleOp: Tpu_Op<"Scale", [
-  SupportFuseRelu, InOutSameShape,
-  DeclareOpInterfaceMethods<LocalGenInterface>]> {
-  let summary = "Scale operator";
-
-  let description = [{
-    Y = X * S + B,
-    where the shape of X/Y is [n, c, h, w] and the shape of S/B is [1, c, 1, 1].
-  }];
-
-  let arguments = (ins
-    AnyTensor:$input,
-    AnyTensor:$scale,
-    AnyTensor:$bias,
-    AnyTensorOrNone:$lshift,
-
-    DefaultValuedAttr<BoolAttr, "false">:$do_relu,
-    DefaultValuedAttr<F64Attr, "-1.0">:$relu_limit,
-    OptionalAttr<Tpu_LayerGroupAttr>:$group_info
-  );
-
-  let results = (outs AnyTensor:$output);
-}
-
-def Tpu_LRNOp: Tpu_Op<"LRN", [InOutSameShape]> {
-  let summary = "Local Response Normalization";
-
-  let description = [{
-    It normalizes over local input regions. The local region is defined across the channels.
-  }];
-
-  let arguments = (ins
-    AnyTensor:$input,
-    I64Attr:$size,
-    DefaultValuedAttr<F64Attr, "0.0001">:$alpha,
-    DefaultValuedAttr<F64Attr, "0.75">:$beta,
-    DefaultValuedAttr<F64Attr, "1.0">:$bias
-  );
-
-  let results = (outs AnyTensor:$output);
-}
-
-def Tpu_GRUOp: Tpu_Op<"GRU",[
-    DeclareOpInterfaceMethods<WeightReorderInterface>]> {
-  let summary = "GRU operator";
-
-  let description = [{
-    Perform RNN GRU operation.
-  }];
-
-  let arguments = (ins
-    AnyTensor:$input,
-    AnyTensor:$filter,
-    AnyTensorOrNone:$recurrence,
-    AnyTensorOrNone:$bias,
-    AnyTensorOrNone:$initial_h,
-    AnyTensorOrNone:$buffer,
-    I64Attr: $hidden_size,
-    BoolAttr: $bidirectional,
-    DefaultValuedAttr<BoolAttr, "true">:$linear_before_reset,
-    DefaultValuedAttr<BoolAttr, "false">:$batch_first
-  );
-
-  let results = (outs
-    AnyTensorOrNone:$Y,
-    AnyTensorOrNone:$Y_h);
-
-  let extraClassDeclaration = [{
-    typedef struct {
-      int64_t seq_len;
-      int64_t batch_size;
-      int64_t input_size;
-      int64_t num_direction;
-      int64_t hidden_size;
-      bool batch_first;
-      bool have_bias;
-      bool have_h0;
-      bool output_y;
-      bool output_yh;
-    } gru_attr_t;
-    gru_attr_t parseParam();
-  }];
-}
-
-def Tpu_LSTMOp: Tpu_Op<"LSTM",[
-    DeclareOpInterfaceMethods<WeightReorderInterface>]> {
-  let summary = "LSTM operator";
-
-  let description = [{
-    Perform RNN LSTM operation.
-  }];
-
-  let arguments = (ins
-    AnyTensor:$input,
-    AnyTensor:$filter,
-    AnyTensorOrNone:$recurrence,
-    AnyTensorOrNone:$bias,
-    AnyTensorOrNone:$initial_h,
-    AnyTensorOrNone:$initial_c,
-    AnyTensorOrNone:$buffer,
-    I64Attr: $hidden_size,
-    BoolAttr: $bidirectional,
-    DefaultValuedAttr<BoolAttr, "false">:$batch_first
-  );
-
-  let results = (outs
-    AnyTensorOrNone:$Y,
-    AnyTensorOrNone:$Y_h,
-    AnyTensorOrNone:$Y_c);
-  let extraClassDeclaration = [{
-    typedef struct {
-      int64_t seq_len;
-      int64_t batch_size;
-      int64_t input_size;
-      int64_t num_direction;
-      int64_t hidden_size;
-      bool batch_first;
-      bool have_bias;
-      bool have_h0;
-      bool have_c0;
-      bool output_y;
-      bool output_yh;
-      bool output_yc;
-    } lstm_attr_t;
-    lstm_attr_t parseParam();
-  }];
-}
-
-def Tpu_TileOp:Tpu_Op<"Tile", [
-    DeclareOpInterfaceMethods<LocalGenInterface>]> {
-  let summary = "Tile operation";
-  let description = [{
-    Returns a tensor with the same type as the input, with a new shape
-    specified by the shape argument.
-  }];
-  let arguments = (ins
-    AnyTensor:$input,
-    I64Attr:$axis,
-    I64Attr:$tile
-  );
-  let results = (outs AnyTensor:$output);
-}
-
-def Tpu_GatherOp: Tpu_Op<"Gather", [
-  DeclareOpInterfaceMethods<TypeInterface>]> {
-  let summary = "Gather operator";
-  let description = [{
-    Perform Gather operation on the given axis.
-  }];
-
-  let arguments = (ins
-    AnyTensor:$input,
-    AnyTensor:$indices,
-
-    DefaultValuedAttr<I64Attr, "0">:$axis
-  );
-
-  let results = (outs AnyTenor:$output);
-}
-
-def Tpu_AbsOp : Tpu_Op<"Abs", [
-  DeclareOpInterfaceMethods<LocalGenInterface>,
-  InOutSameShape]> {
-  let summary = " Abs operator";
-  let description = [{
-     y = abs(x)
-  }];
-  let arguments = (ins
-    AnyTensor:$input
-  );
-
-  let results = (outs AnyTensor:$output);
-}
-
-def Tpu_PReluOp : Tpu_Op<"PReluOp", [
-  DeclareOpInterfaceMethods<LocalGenInterface>, InOutSameShape]> {
-  let summary = "PReluOp operator";
-  let description = [{
-     f(x) = slope * x   for x < 0
-     f(x) = x           for x >= 0
-  }];
-  let arguments = (ins
-    AnyTensor:$input,
-    AnyTensor:$slope,
-    DefaultValuedAttr<SI32Attr, "0">:$rshift,
-    OptionalAttr<Tpu_LayerGroupAttr>:$group_info
-  );
-
-  let results = (outs AnyTensor:$output);
-}
-
-<<<<<<< HEAD
-def Tpu_SubOp: Tpu_Op<"Sub", [
-  SupportFuseRelu, InOutSameDim,
-  DeclareOpInterfaceMethods<LocalGenInterface, ["LocalGenSupport"]>]> {
-  let summary = "sub operator";
-
-  let description = [{
-    Elementwise subtraction of input1 and input2. Axis of size 1 will be broadcast,
-    as necessary.
-=======
-def TPU_GenericCpuOp : Tpu_Op<"GenericCpuOp"> {
-  let summary = "generic cpu operator";
-  let description = [{
-    Generic Cpu Op.
->>>>>>> 1e48f16a
-  }];
-
-  let arguments = (ins
-    Variadic<AnyTensor>:$inputs,
-<<<<<<< HEAD
-    DefaultValuedAttr<BoolAttr, "false">:$do_relu,
-    DefaultValuedAttr<F64Attr, "-1.0">:$relu_limit,
-    OptionalAttr<F64ArrayAttr>:$coeff,
-    // quant param
-    OptionalAttr<I64ArrayAttr>:$multipliers,
-    OptionalAttr<I64ArrayAttr>:$rshifts,
-    OptionalAttr<Tpu_LayerGroupAttr>:$group_info
-  );
-=======
-    StrAttr:$operation_name,
-    OptionalAttr<DictionaryAttr>:$param
-  );
-
-  let results = (outs AnyTensor:$output);
-}
-
-def Tpu_ResizeMode : I32EnumAttr<"ResizeMode",
-    "Resize mode",
-    [
-      I32EnumAttrCase<"nearest", 0>,
-      I32EnumAttrCase<"linear", 1>,
-    ]>{
-  let genSpecializedAttr = 0;
-  let cppNamespace = "::tpu_mlir::tpu";
-}
-def Tpu_ResizeModeAttr : EnumAttr<Tpu_Dialect, Tpu_ResizeMode, "mode">;
-
-def Tpu_ResizeCoordMode : I32EnumAttr<"ResizeCoordMode",
-    "Resize coord mode",
-    [
-      I32EnumAttrCase<"align_corners", 0>,
-      I32EnumAttrCase<"half_pixel", 1>,
-      I32EnumAttrCase<"pytorch_half_pixel", 2>,
-    ]>{
-  let genSpecializedAttr = 0;
-  let cppNamespace = "::tpu_mlir::tpu";
-}
-def Tpu_ResizeCoordModeAttr : EnumAttr<Tpu_Dialect, Tpu_ResizeCoordMode, "coord_mode">;
-
-def Tpu_InterpOp: Tpu_Op<"Interp"> {
-  let summary = "Interp operation";
-  let description = [{
-    Perform Interp on input.
-  }];
-  let arguments = (ins
-    AnyTensor:$input,
-    F64Attr:$scale_h,
-    F64Attr:$scale_w,
-    Tpu_ResizeModeAttr:$mode,
-    Tpu_ResizeCoordModeAttr:$coord_mode,
-    OptionalAttr<Tpu_LayerGroupAttr>:$group_info
-  );
-  let results = (outs AnyTensor:$output);
-}
-
-def Tpu_ReduceOp: Tpu_Op<"Reduce"> {
-  let summary = "Reduce operator";
-  let description = [{
-      Computes the mean/max/prod/sum of the input tensor's element along the provided axes.
-  }];
-
-  let arguments = (ins
-    AnyTensor:$input,
-    AnyTensorOrNone:$buffer, // cv18xx reciprocal_table
-    AnyTensorOrNone:$reciprocal_mantissa_table,
-    I64ArrayAttr:$axes,
-    I64Attr:$keepdims,
-    StrAttr: $type,
-    // for cv18xx
-    OptionalAttr<I64ArrayAttr>:$multiplier,
-    OptionalAttr<I64ArrayAttr>:$rshift
-  );
->>>>>>> 1e48f16a
-
-  let results = (outs AnyTensor:$output);
-}
-
-<<<<<<< HEAD
-=======
-def Tpu_SqrtOp: Tpu_Op<"Sqrt", [
-  DeclareOpInterfaceMethods<LocalGenInterface>,
-  InOutSameShape]> {
-  let summary = "Sqrt operator";
-  let description = [{
-    Computes the square root of the input tensor's element.
-  }];
-  let arguments = (ins
-    AnyTensor:$input
-  );
-  let results = (outs AnyTensor:$output);
-}
-
->>>>>>> 1e48f16a
-#endif // TPU_OPS
+//===----------------------------------------------------------------------===//
+//
+// Copyright (C) 2022 Sophgo Technologies Inc.  All rights reserved.
+//
+// TPU-MLIR is licensed under the 2-Clause BSD License except for the
+// third-party components.
+//
+//===----------------------------------------------------------------------===//
+
+// =============================================================================
+//
+// Defines TPU Dialect operations.
+//
+//===----------------------------------------------------------------------===//
+
+#ifndef TPU_MLIR_TPU_OPS
+#define TPU_MLIR_TPU_OPS
+
+include "mlir/IR/AttrTypeBase.td"
+include "mlir/IR/OpBase.td"
+include "mlir/IR/EnumAttr.td"
+include "mlir/Interfaces/SideEffectInterfaces.td"
+include "tpu_mlir/Interfaces/LocalGenInterface.td"
+include "tpu_mlir/Interfaces/WeightReorderInterface.td"
+include "tpu_mlir/Interfaces/GlobalGenInterface.td"
+include "tpu_mlir/Interfaces/InferenceInterface.td"
+include "tpu_mlir/Interfaces/TypeInterface.td"
+include "tpu_mlir/Traits/Traits.td"
+
+// =============================================================================
+//
+// Defines Tpu Dialect.
+//
+//===----------------------------------------------------------------------===//
+
+def Tpu_Dialect : Dialect {
+  let name = "tpu";
+  let summary = "A tpu dialect for the SOPHGO AI chips";
+  let cppNamespace = "::tpu_mlir::tpu";
+  let useDefaultAttributePrinterParser = 1;
+  let emitAccessorPrefix = kEmitAccessorPrefix_Raw;
+}
+
+//===----------------------------------------------------------------------===//
+// Tpu Attributes.
+//===----------------------------------------------------------------------===//
+
+class Tpu_Attr<string attrName, string attrMnemonic, list<Trait> traits = []>
+    : AttrDef<Tpu_Dialect, attrName, traits> {
+  let mnemonic = attrMnemonic;
+}
+
+def Tpu_LayerGroupAttr : Tpu_Attr<"LayerGroup", "lg"> {
+  let summary = "Structure of layer group parameters";
+  let parameters = (ins
+    "int64_t":$out_addr,
+    "int64_t":$out_size,
+    "int64_t":$buffer_addr,
+    "int64_t":$buffer_size,
+    "bool":$eu_align,
+    ArrayRefParameter<"int64_t">:$h_idx,
+    ArrayRefParameter<"int64_t">:$h_slice,
+    ArrayRefParameter<"int64_t">:$n_idx,
+    ArrayRefParameter<"int64_t">:$n_slice,
+    "int64_t":$id,
+    "int64_t":$stage
+  );
+  let assemblyFormat = "`<` struct(params) `>`";
+}
+
+def Tpu_DequantMode: I32EnumAttr<"DequantMode",
+    "dequant mode supported by DequantOp",
+    [
+      I32EnumAttrCase<"Normal", 0>,
+      I32EnumAttrCase<"TFlite", 1>
+    ]>{
+  let genSpecializedAttr = 0;
+  let cppNamespace = "::tpu_mlir::tpu";
+}
+def Tpu_DequantModeAttr : EnumAttr<Tpu_Dialect, Tpu_DequantMode, "dq_mode">;
+
+def Tpu_RequantMode: I32EnumAttr<"RequantMode",
+    "requant mode supported by RequantOp",
+    [
+      I32EnumAttrCase<"TFlite_Lshift", 0>,
+      I32EnumAttrCase<"TFlite", 1>,
+      I32EnumAttrCase<"Normal", 2>,
+    ]>{
+  let genSpecializedAttr = 0;
+  let cppNamespace = "::tpu_mlir::tpu";
+}
+def Tpu_RequantModeAttr : EnumAttr<Tpu_Dialect, Tpu_RequantMode, "rq_mode">;
+
+def Tpu_PoolMode: I32EnumAttr<"PoolMode",
+    "pooling mode supported by PoolOp",
+    [
+      I32EnumAttrCase<"Avg", 0>,
+      I32EnumAttrCase<"Max", 1>,
+    ]>{
+  let genSpecializedAttr = 0;
+  let cppNamespace = "::tpu_mlir::tpu";
+}
+def Tpu_PoolModeAttr : EnumAttr<Tpu_Dialect, Tpu_PoolMode, "pool_mode">;
+
+def Tpu_LutMode : I32EnumAttr<"LutMode",
+    "look up table mode",
+    [
+      I32EnumAttrCase<"Other", 0>,
+      I32EnumAttrCase<"Mantissa", 1>,
+      I32EnumAttrCase<"Slope", 2>,
+      I32EnumAttrCase<"Log", 3>,
+      I32EnumAttrCase<"Exp", 4>,
+    ]>{
+  let genSpecializedAttr = 0;
+  let cppNamespace = "::tpu_mlir::tpu";
+}
+def Tpu_LutModeAttr : EnumAttr<Tpu_Dialect, Tpu_LutMode, "lut_mode">;
+
+//===----------------------------------------------------------------------===//
+// Tpu Types.
+//===----------------------------------------------------------------------===//
+
+def AnyTenor: AnyTypeOf<[AnyRankedTensor]>;
+def AnyTensorOrNone: AnyTypeOf<[AnyRankedTensor, NoneType]>;
+
+//===----------------------------------------------------------------------===//
+// Tpu Operations.
+//===----------------------------------------------------------------------===//
+
+class Tpu_BaseOp<string mnemonic, list<Trait> traits = []> :
+    Op<Tpu_Dialect, mnemonic, !listconcat(traits,[NoSideEffect, TpuTypeRestrict])> ;
+
+class Tpu_Op<string mnemonic, list<Trait> traits = []> :
+    Op<Tpu_Dialect, mnemonic, !listconcat(traits,
+       [NoSideEffect, TpuTypeRestrict,
+       DeclareOpInterfaceMethods<GlobalGenInterface>,
+       DeclareOpInterfaceMethods<InferenceInterface>])> ;
+
+def Tpu_BufferOp: Tpu_BaseOp<"Buffer"> {
+  let summary = "buffer operator";
+
+  let description = [{
+    A global buffer for operation, and free after op
+  }];
+
+  let results = (outs AnyTensor:$output);
+  let extraClassDeclaration = [{
+    static mlir::Value create(mlir::Operation * OwnerOp,
+                              mlir::RankedTensorType& type);
+  }];
+}
+
+class Tpu_ConvOp<string mnemonic, list<Trait> traits = []> : Tpu_Op<mnemonic,
+    !listconcat(traits, [SupportFuseRelu,
+    DeclareOpInterfaceMethods<TypeInterface>,
+    DeclareOpInterfaceMethods<WeightReorderInterface>,
+    DeclareOpInterfaceMethods<LocalGenInterface, ["BackwardH"]>])> {
+  let summary = "convolution operator";
+
+  let description = [{
+  }];
+
+  let arguments = (ins
+    AnyTensor:$input,
+    AnyTensor:$filter,
+    AnyTensorOrNone:$bias,
+    I64ArrayAttr:$kernel_shape,
+    I64ArrayAttr:$strides,
+    I64ArrayAttr:$pads, // top,left,bottom,right
+    DefaultValuedAttr<I64Attr, "1">:$group,
+    OptionalAttr<I64ArrayAttr>:$dilations,
+    OptionalAttr<I64ArrayAttr>:$inserts,
+    DefaultValuedAttr<BoolAttr, "false">:$do_relu,
+    DefaultValuedAttr<F64Attr, "-1.0">:$relu_limit,
+    //new param
+    BoolAttr:$with_bias,
+    DefaultValuedAttr<BoolAttr, "false">:$coeff_merged,
+    DefaultValuedAttr<I64Attr, "0">:$use_3ic_optimize,
+    DefaultValuedAttr<I64Attr, "0">:$kernel_zp,
+    OptionalAttr<I64ArrayAttr>:$multiplier,
+    OptionalAttr<I64ArrayAttr>:$rshift,
+    DefaultValuedAttr<Tpu_RequantModeAttr, "tpu::RequantMode::Normal">:$quant_mode,
+    OptionalAttr<Tpu_LayerGroupAttr>:$group_info
+  );
+
+  let results = (outs AnyTensor:$output);
+  let extraClassDeclaration = [{
+    void parseParam(void *param);
+  }];
+}
+
+def Tpu_Conv1DOp : Tpu_ConvOp<"Conv1D">;
+def Tpu_Conv2DOp : Tpu_ConvOp<"Conv2D">;
+def Tpu_Conv3DOp : Tpu_ConvOp<"Conv3D",[
+    DeclareOpInterfaceMethods<LocalGenInterface, ["LocalGenSupport"]>]> {
+  let arguments = (ins
+    AnyTensor:$input,
+    AnyTensor:$filter,
+    AnyTensorOrNone:$bias,
+    I64ArrayAttr:$kernel_shape,
+    I64ArrayAttr:$strides,
+    I64ArrayAttr:$pads, // front,top,left,back,bottom,right
+    DefaultValuedAttr<I64Attr, "1">:$group,
+    OptionalAttr<I64ArrayAttr>:$dilations,
+    OptionalAttr<I64ArrayAttr>:$inserts,
+    DefaultValuedAttr<BoolAttr, "false">:$do_relu,
+    DefaultValuedAttr<F64Attr, "-1.0">:$relu_limit,
+    //new param
+    BoolAttr:$with_bias,
+    DefaultValuedAttr<I64Attr, "0">:$kernel_zp,
+    // OptionalAttr<I64ArrayAttr>:$multiplier,
+    // OptionalAttr<I64ArrayAttr>:$rshift,
+    // Tpu_RequantModeAttr:$quant_mode,
+    OptionalAttr<Tpu_LayerGroupAttr>:$group_info
+  );
+}
+
+class Tpu_PoolOp <string mnemonic> : Tpu_Op<mnemonic,
+  [SupportFuseRelu,
+   DeclareOpInterfaceMethods<LocalGenInterface, ["LocalGenSupport","BackwardH"]>]> {
+  let summary = "pool operator";
+
+  let description = [{
+    This performs an  pooling over the given input tensor. A sliding
+    window of size given by <kernel size> is passed over the input tensor.
+  }];
+
+  let arguments = (ins
+    AnyTensor:$input,
+    I64ArrayAttr:$kernel_shape,
+    I64ArrayAttr:$strides,
+    I64ArrayAttr:$pads,
+    Tpu_PoolModeAttr:$pool_mode,
+    DefaultValuedAttr<I64Attr, "0">:$pad_value,
+    DefaultValuedAttr<BoolAttr, "false">:$count_include_pad,
+    DefaultValuedAttr<BoolAttr, "false">:$do_relu,
+    DefaultValuedAttr<F64Attr, "-1.0">:$relu_limit,
+    /// symmetric quantize param
+    OptionalAttr<SI32Attr>:$multiplier,
+    OptionalAttr<I64Attr>:$rshift,
+    /// asymmetric quantize param
+    OptionalAttr<F64Attr>:$scale,
+    OptionalAttr<F64Attr>:$offset,
+    OptionalAttr<Tpu_LayerGroupAttr>:$layer_group
+  );
+
+  let results = (outs AnyTensor:$output);
+  let extraClassDeclaration = [{
+    void parseParam(void *param);
+  }];
+}
+
+def Tpu_Pool1DOp:Tpu_PoolOp<"Pool1D">;
+def Tpu_Pool2DOp:Tpu_PoolOp<"Pool2D">;
+def Tpu_Pool3DOp:Tpu_PoolOp<"Pool3D">;
+
+def Tpu_MaxPoolWithMaskOp: Tpu_Op<"MaxPoolWithMask",
+  [SupportFuseRelu,
+   DeclareOpInterfaceMethods<LocalGenInterface, ["LocalGenSupport","BackwardH"]>]> {
+  let summary = "max pool with operator";
+
+  let description = [{
+    This performs an  max pooling over the given input tensor. A sliding
+    window of size given by <kernel size> is passed over the input tensor.
+    get output tensor and mask tensor
+  }];
+
+  let arguments = (ins
+    AnyTensor:$input,
+    I64ArrayAttr:$kernel_shape,
+    I64ArrayAttr:$strides,
+    I64ArrayAttr:$pads,
+    DefaultValuedAttr<BoolAttr, "false">:$do_relu,
+    DefaultValuedAttr<F64Attr, "-1.0">:$relu_limit,
+    OptionalAttr<Tpu_LayerGroupAttr>:$layer_group
+  );
+
+  let results = (outs AnyTensor:$output, AnyTensor:$mask);
+  let extraClassDeclaration = [{
+    void parseParam(void *param);
+  }];
+}
+
+def Tpu_AddOp: Tpu_Op<"Add", [
+  SupportFuseRelu,
+  DeclareOpInterfaceMethods<LocalGenInterface, ["LocalGenSupport"]>]> {
+  let summary = "add operator";
+
+  let description = [{
+    Elementwise addition of input1 and input2. Axis of size 1 will be broadcast,
+    as necessary.
+  }];
+
+  let arguments = (ins
+    Variadic<AnyTensor>:$inputs,
+    DefaultValuedAttr<BoolAttr, "false">:$do_relu,
+    DefaultValuedAttr<F64Attr, "-1.0">:$relu_limit,
+    OptionalAttr<F64ArrayAttr>:$coeff,
+    // quant param
+    OptionalAttr<I64ArrayAttr>:$multipliers,
+    OptionalAttr<I64ArrayAttr>:$rshifts,
+    OptionalAttr<Tpu_LayerGroupAttr>:$group_info
+  );
+
+  let results = (outs AnyTensor:$output);
+}
+
+def Tpu_AddConstOp: Tpu_Op<"AddConst",
+    [SupportFuseRelu, InOutSameShape,
+    DeclareOpInterfaceMethods<LocalGenInterface>]> {
+  let summary = "add const operator";
+
+  let description = [{
+    Elementwise add of input1 and input2. Input2 is constant.
+  }];
+
+  let arguments = (ins
+    AnyTensor:$input,
+    F64Attr:$const_val,
+    DefaultValuedAttr<BoolAttr, "false">:$do_relu,
+    DefaultValuedAttr<F64Attr, "-1.0">:$relu_limit,
+    // quant param
+    DefaultValuedAttr<SI32Attr, "1">:$multiplier,
+    DefaultValuedAttr<I64Attr, "0">:$rshift,
+    OptionalAttr<Tpu_LayerGroupAttr>:$group_info
+  );
+
+  let results = (outs AnyTensor:$output);
+}
+
+def Tpu_SubOp: Tpu_Op<"Sub",
+    [SupportFuseRelu,
+    DeclareOpInterfaceMethods<LocalGenInterface, ["LocalGenSupport"]>]> {
+  let summary = "sub operator";
+
+  let description = [{
+    Elementwise subtraction of input1 and input2. Axis of size 1 will be broadcast,
+    as necessary.
+  }];
+
+  let arguments = (ins
+    Variadic<AnyTensor>:$inputs,
+    DefaultValuedAttr<BoolAttr, "false">:$is_reverse,
+    DefaultValuedAttr<BoolAttr, "false">:$do_relu,
+    DefaultValuedAttr<F64Attr, "-1.0">:$relu_limit,
+    OptionalAttr<F64ArrayAttr>:$coeff,
+    // quant param
+    OptionalAttr<I64ArrayAttr>:$multipliers,
+    OptionalAttr<I64ArrayAttr>:$rshifts,
+    OptionalAttr<Tpu_LayerGroupAttr>:$group_info
+  );
+
+  let results = (outs AnyTensor:$output);
+}
+
+def Tpu_MulOp: Tpu_Op<"Mul",
+    [SupportFuseRelu,
+    DeclareOpInterfaceMethods<LocalGenInterface, ["LocalGenSupport"]>]> {
+  let summary = "mul operator";
+
+  let description = [{
+    Elementwise mul of input1 and input2. Input1 and input2 are tensors.
+  }];
+
+  let arguments = (ins
+    Variadic<AnyTensor>:$inputs,
+    DefaultValuedAttr<BoolAttr, "false">:$do_relu,
+    DefaultValuedAttr<F64Attr, "-1.0">:$relu_limit,
+    // quant param
+    DefaultValuedAttr<SI32Attr, "1">:$multiplier,
+    DefaultValuedAttr<I64Attr, "0">:$rshift,
+    //for cv18xx int8,codegen's multiplier and rshift quantized by "qdm" mode
+    DefaultValuedAttr<I64Attr, "1">:$multiplier_cg,
+    DefaultValuedAttr<I64Attr, "0">:$rshift_cg,
+    OptionalAttr<Tpu_LayerGroupAttr>:$group_info
+  );
+
+  let results = (outs AnyTensor:$output);
+}
+
+def Tpu_MaxOp: Tpu_Op<"Max", [
+  DeclareOpInterfaceMethods<LocalGenInterface, ["LocalGenSupport"]>]> {
+  let summary = "max operator";
+
+  let description = [{
+    Elementwise max of input1 and input2. All inputs and outputs must have the same data type.
+  }];
+
+  let arguments = (ins
+    Variadic<AnyTensor>:$inputs,
+    DefaultValuedAttr<BoolAttr, "false">:$do_relu,
+    DefaultValuedAttr<F64Attr, "-1.0">:$relu_limit,
+    OptionalAttr<F64ArrayAttr>:$coeff,
+    // quant param
+    OptionalAttr<I64ArrayAttr>:$multipliers,
+    OptionalAttr<I64ArrayAttr>:$rshifts,
+    OptionalAttr<Tpu_LayerGroupAttr>:$group_info
+  );
+
+  let results = (outs AnyTensor:$output);
+}
+
+def Tpu_MinOp: Tpu_Op<"Min", [
+  DeclareOpInterfaceMethods<LocalGenInterface, ["LocalGenSupport"]>]> {
+  let summary = "min operator";
+
+  let description = [{
+    Elementwise min of input1 and input2. All inputs and outputs must have the same data type.
+  }];
+
+  let arguments = (ins
+    Variadic<AnyTensor>:$inputs,
+    DefaultValuedAttr<BoolAttr, "false">:$do_relu,
+    DefaultValuedAttr<F64Attr, "-1.0">:$relu_limit,
+    OptionalAttr<F64ArrayAttr>:$coeff,
+    // quant param
+    OptionalAttr<I64ArrayAttr>:$multipliers,
+    OptionalAttr<I64ArrayAttr>:$rshifts,
+    OptionalAttr<Tpu_LayerGroupAttr>:$group_info
+  );
+
+  let results = (outs AnyTensor:$output);
+}
+
+def Tpu_ClipOp: Tpu_Op<"Clip",
+  [DeclareOpInterfaceMethods<LocalGenInterface>, InOutSameShape]>{
+  let summary = "Clip operator";
+
+  let description = [{
+     The operator limits the given input to a certain range.
+  }];
+
+  let arguments = (ins
+    AnyTensor:$input,
+    F64Attr:$min,
+    F64Attr:$max,
+    OptionalAttr<Tpu_LayerGroupAttr>:$group_info
+  );
+
+  let results = (outs AnyTensor:$output);
+}
+
+def Tpu_MulConstOp: Tpu_Op<"MulConst", [SupportFuseRelu, InOutSameShape,
+  DeclareOpInterfaceMethods<LocalGenInterface>]> {
+  let summary = "mul const operator";
+
+  let description = [{
+    Elementwise mul of input1 and input2. Input2 is constant.
+  }];
+
+  let arguments = (ins
+    AnyTensor:$input,
+    F64Attr:$const_val,
+    DefaultValuedAttr<BoolAttr, "false">:$do_relu,
+    DefaultValuedAttr<F64Attr, "-1.0">:$relu_limit,
+    // quant param
+    DefaultValuedAttr<SI32Attr, "1">:$multiplier,
+    DefaultValuedAttr<I64Attr, "0">:$rshift,
+    OptionalAttr<Tpu_LayerGroupAttr>:$group_info
+  );
+
+  let results = (outs AnyTensor:$output);
+}
+
+def Tpu_ReciprocalOp: Tpu_Op<"Reciprocal", [SupportFuseRelu, InOutSameShape,
+  DeclareOpInterfaceMethods<LocalGenInterface>]> {
+  let summary = "ConstantBinary (Div) operator";
+
+  let description = [{
+    Y = const_val / X
+  }];
+
+  let arguments = (ins
+    AnyTensor:$input,
+    DefaultValuedAttr<F64Attr, "1.0">: $const_val,
+    DefaultValuedAttr<BoolAttr, "false">:$do_relu,
+    DefaultValuedAttr<F64Attr, "-1.0">:$relu_limit,
+    OptionalAttr<Tpu_LayerGroupAttr>:$group_info
+  );
+
+  let results = (outs AnyTensor:$output);
+}
+
+def Tpu_Depth2SpaceOp: Tpu_Op<"Depth2Space"> {
+
+  let summary = "Depth2Space operator";
+
+  let description = [{
+    Refer to `https://github.com/onnx/onnx/blob/main/docs/Operators.md#depthtospace`
+    [n, c, h, w] => [n, c / (block_h * block_w), h * block_h, w * block_w];
+    if inversed, [n, c, h, w] => [n, c * block_h * block_w, h / block_h, w / block_w];
+
+    if DCR(depth-column-row), channel ordered by block_h * block_w * c;
+    else CRD(column-row-depth), chennel ordered by c * block_h * block_w;
+  }];
+
+  let arguments = (
+    ins AnyTensor:$input,
+    I64Attr:$block_h,
+    I64Attr:$block_w,
+    BoolAttr:$is_CRD,
+    BoolAttr:$is_inversed
+  );
+
+  let results = (outs AnyTensor:$output);
+}
+
+def Tpu_LutOp: Tpu_Op<"Lut",
+    [DeclareOpInterfaceMethods<LocalGenInterface>,
+    InOutSameShape]>{
+  let summary = "Lut operator";
+
+  let description = [{
+    lookup table in index [0-255], y[i] = table(x[i])
+  }];
+
+  let arguments = (ins
+    AnyTensor:$input,
+    AnyTensor:$table,
+    AnyTensorOrNone:$mantissa,
+    DefaultValuedAttr<F64Attr, "8">:$max_range,
+    DefaultValuedAttr<F64Attr, "-8">:$min_range,
+    DefaultValuedAttr<Tpu_LutModeAttr, "tpu::LutMode::Other">:$lut_mode,
+    OptionalAttr<Tpu_LayerGroupAttr>:$group_info
+  );
+
+  let results = (outs AnyTensor:$output);
+}
+
+def Tpu_MatMulOp: Tpu_Op<"MatMul", [SupportFuseRelu]> {
+  let summary = "matmul operator";
+
+  let description = [{
+    Performs a two dimensional matrix multiplication. This allows both inputs to
+    be activations, rather than reserving weights as an attribute in the
+    FULLY_CONNECTED operator.
+  }];
+
+  let arguments = (ins
+    AnyTensor:$input,
+    AnyTensor:$right,
+    AnyTensorOrNone:$bias,
+    DefaultValuedAttr<BoolAttr, "false">:$right_transpose,
+    DefaultValuedAttr<BoolAttr, "false">:$do_relu,
+    DefaultValuedAttr<F64Attr, "-1.0">:$relu_limit,
+    DefaultValuedAttr<I64ArrayAttr, "{1}">:$multipliers,
+    DefaultValuedAttr<I64ArrayAttr, "{0}">:$rshifts,
+    DefaultValuedAttr<I64Attr, "0">:$right_zp,
+    DefaultValuedAttr<Tpu_RequantModeAttr, "tpu::RequantMode::Normal">:$quant_mode,
+    OptionalAttr<Tpu_LayerGroupAttr>:$group_info
+  );
+
+  let results = (outs AnyTensor:$output);
+  let extraClassDeclaration = [{
+    void parseParam(
+      int64_t &batch, int64_t &M, int64_t &K, int64_t &N, bool &with_bias, bool &do_relu,
+      double &relu_limit, int64_t &zp, bool &right_transpose);
+  }];
+}
+
+def Tpu_ReluOp: Tpu_Op<"Relu",
+  [DeclareOpInterfaceMethods<LocalGenInterface>, InOutSameShape]>{
+  let summary = "Relu operator";
+
+  let description = [{
+     ReLU with a scalar maximum value.
+  }];
+
+  let arguments = (
+    ins AnyTensor:$input,
+    OptionalAttr<Tpu_LayerGroupAttr>:$group_info,
+    DefaultValuedAttr<F64Attr, "-1.0">:$relu_limit
+  );
+
+  let results = (outs AnyTensor:$output);
+}
+
+def Tpu_ReshapeOp:Tpu_Op<"Reshape"> {
+  let summary = "Reshape operation";
+  let description = [{
+    Returns a tensor with the same type/values as the input, with a new shape
+    specified by the shape argument. Reshape may operate on tensors of any rank.
+    No data conversion happens during a reshape operation.
+  }];
+  let arguments = (ins
+    AnyTensor:$input
+  );
+  let results = (outs AnyTensor:$output);
+}
+
+def Tpu_CastOp:Tpu_Op<"Cast", [
+  DeclareOpInterfaceMethods<LocalGenInterface>,
+  DeclareOpInterfaceMethods<TypeInterface>,
+  InOutSameShape]> {
+  let summary = "Cast operation";
+  let description = [{
+  }];
+  let arguments = (ins
+    AnyTensor:$input,
+    OptionalAttr<Tpu_LayerGroupAttr>:$group_info
+  );
+  let results = (outs AnyTensor:$output);
+  let hasCanonicalizer = 1;
+}
+
+def Tpu_LoadOp:Tpu_Op<"Load",
+  [DeclareOpInterfaceMethods<LocalGenInterface>, InOutSameShape]> {
+  let summary = "Load operation";
+  let description = [{
+    load input or weight from gmem to lmem;
+    if do_bcast, [1,1,1,w] will load to [1,npu,1,w]
+  }];
+  let arguments = (ins
+    AnyTensor:$input,
+    DefaultValuedAttr<BoolAttr, "false">:$do_bcast,
+    DefaultValuedAttr<I64Attr, "0">:$use_3ic_optimize,
+    OptionalAttr<Tpu_LayerGroupAttr>:$group_info
+  );
+  let results = (outs AnyTensor:$output);
+}
+
+def Tpu_StoreOp:Tpu_Op<"Store",
+  [DeclareOpInterfaceMethods<LocalGenInterface>, InOutSameShape]> {
+  let summary = "Store operation";
+  let description = [{
+  }];
+  let arguments = (ins
+    AnyTensor:$input,
+    OptionalAttr<Tpu_LayerGroupAttr>:$group_info
+  );
+  let results = (outs AnyTensor:$output);
+}
+
+def Tpu_RequantIntOp:Tpu_Op<"RequantInt", [
+  DeclareOpInterfaceMethods<LocalGenInterface>,
+  DeclareOpInterfaceMethods<TypeInterface>,
+  InOutSameShape]> {
+  let summary = "requant operation";
+  let description = [{
+    Requant 32/16/8 bit data to int8 or uint8 data, by int multiplier and int shift
+  }];
+  let arguments = (ins
+    AnyTensor:$input,
+    SI32Attr:$multiplier,
+    I64Attr:$rshift,
+    Tpu_RequantModeAttr:$quant_mode,
+    OptionalAttr<Tpu_LayerGroupAttr>:$group_info
+  );
+  let results = (outs AnyTensor:$output);
+}
+
+def Tpu_RequantIntAxisOp:Tpu_Op<"RequantIntAxis", [
+  DeclareOpInterfaceMethods<LocalGenInterface>,
+  DeclareOpInterfaceMethods<TypeInterface>,
+  InOutSameShape]> {
+  let summary = "requant operation";
+  let description = [{
+    Requant 32/16/8 bit data to int8 or uint8 data, PerAxis(or PerChannel)
+  }];
+  let arguments = (ins
+    AnyTensor:$input,
+    AnyTensor:$quant,
+    Tpu_RequantModeAttr:$quant_mode,
+    OptionalAttr<Tpu_LayerGroupAttr>:$group_info
+  );
+  let results = (outs AnyTensor:$output);
+}
+
+def Tpu_RequantFpOp:Tpu_Op<"RequantFp", [
+  DeclareOpInterfaceMethods<LocalGenInterface>,
+  DeclareOpInterfaceMethods<TypeInterface>,
+  InOutSameShape]> {
+  let summary = "requant float operation";
+  let description = [{
+    Requant 32/16/8 bit data to int8 or uint8 data, by float scale and float offset
+  }];
+  let arguments = (ins
+    AnyTensor:$input,
+    F64Attr:$scale,
+    DefaultValuedAttr<F64Attr, "0.0">:$offset,
+    Tpu_RequantModeAttr:$quant_mode,
+    OptionalAttr<Tpu_LayerGroupAttr>:$group_info
+  );
+  let results = (outs AnyTensor:$output);
+}
+
+def Tpu_RequantFpAxisOp:Tpu_Op<"RequantFpAxis", [
+  DeclareOpInterfaceMethods<LocalGenInterface>,
+  DeclareOpInterfaceMethods<TypeInterface>,
+  InOutSameShape]> {
+  let summary = "requant float operation";
+  let description = [{
+    Requant 32/16/8 bit data to int8 or uint8 data, PerAxis(or PerChannel)
+  }];
+  let arguments = (ins
+    AnyTensor:$input,
+    AnyTensor:$quant,
+    Tpu_RequantModeAttr:$quant_mode,
+    OptionalAttr<Tpu_LayerGroupAttr>:$group_info
+  );
+  let results = (outs AnyTensor:$output);
+}
+
+def Tpu_DequantIntOp:Tpu_Op<"DequantInt", [
+  DeclareOpInterfaceMethods<LocalGenInterface>,
+  DeclareOpInterfaceMethods<TypeInterface>,
+  InOutSameShape]> {
+  let summary = "dequant operation";
+  let description = [{
+    Dequant 8 bit data to 32/16 bit data
+  }];
+  let arguments = (ins
+    AnyTensor:$input,
+    SI32Attr:$multiplier,
+    I64Attr:$shift,
+    DefaultValuedAttr<I64Attr, "0">:$lshift,
+    Tpu_DequantModeAttr:$quant_mode,
+    OptionalAttr<Tpu_LayerGroupAttr>:$group_info
+  );
+  let results = (outs AnyTensor:$output);
+}
+
+def Tpu_DequantIntAxisOp:Tpu_Op<"DequantIntAxis", [
+  DeclareOpInterfaceMethods<LocalGenInterface>,
+  DeclareOpInterfaceMethods<TypeInterface>,
+  InOutSameShape]> {
+  let summary = "dequant operation";
+  let description = [{
+    Dequant 8 bit data to 32/16 bit data, PerAxis(or PerChannel)
+  }];
+  let arguments = (ins
+    AnyTensor:$input,
+    AnyTensor:$quant,
+    DefaultValuedAttr<I64Attr, "0">:$lshift,
+    Tpu_DequantModeAttr:$quant_mode,
+    OptionalAttr<Tpu_LayerGroupAttr>:$group_info
+  );
+  let results = (outs AnyTensor:$output);
+}
+
+def Tpu_GroupOp:Tpu_BaseOp<"Group"> {
+  let summary = "Group operation";
+  let description = [{
+    Make ops in one group to inferece by local mem
+  }];
+  let arguments = (ins
+    Variadic<AnyTensor>:$inputs,
+    I64Attr:$nsecs,
+    I64Attr:$hsecs,
+    I64Attr:$swpipl_stage_num,
+    DefaultValuedAttr<I64ArrayAttr, "{0}">:$flow
+  );
+  let results = (outs Variadic<AnyTensor>:$outputs);
+  let regions = (region SizedRegion<1>:$body);
+}
+
+def Tpu_YieldOp : Tpu_BaseOp<"Yield", [NoSideEffect,
+    Terminator, HasParent<"GroupOp">]> {
+  let summary = "Yield values to parent operation";
+  let description = [{
+  }];
+
+  let arguments = (ins Variadic<AnyType>:$operands);
+
+  let builders = [
+    OpBuilder<(ins), [{ build($_builder, $_state, llvm::None); }]>
+  ];
+
+  let assemblyFormat = "attr-dict ($operands^ `:` type($operands))?";
+}
+
+def Tpu_SiLUOp : Tpu_Op<"SiLU",
+    [DeclareOpInterfaceMethods<LocalGenInterface>, InOutSameShape]> {
+  let summary = " SiLU operator,  y = x * Sigmoid(x)";
+  let description = [{
+     Y = x * Sigmoid(x)
+  }];
+  let arguments = (
+    ins AnyTensor:$input
+  );
+
+  let results = (outs AnyTensor:$output);
+}
+
+def Tpu_SoftmaxOp: Tpu_Op<"Softmax",[
+    DeclareOpInterfaceMethods<TypeInterface>,
+    InOutSameShape]> {
+  let summary = "softmax operator";
+
+  let description = [{
+    The softmax function, also known as softargmax or normalized exponential
+    function, is a generalization of the logistic function to multiple dimensions.
+  }];
+
+  let arguments = (ins
+    AnyTensor:$input,
+    AnyTensorOrNone:$table,
+    AnyTensorOrNone:$slope_table,
+    AnyTensorOrNone:$reciprocal_table,
+    AnyTensorOrNone:$reciprocal_mantissa_table,
+    I64Attr:$axis,
+    DefaultValuedAttr<F64Attr, "1.0">:$beta
+  );
+
+  let results = (outs AnyTensor:$output);
+}
+
+def Tpu_LeakyReluOp: Tpu_Op<"LeakyRelu",
+   [DeclareOpInterfaceMethods<LocalGenInterface>,
+    InOutSameShape]> {
+  let summary = "leakyrelu operation";
+  let description = [{
+    The LeakyRelu operation multiples alpha with negative values, and the others keep changeless
+  }];
+
+  let arguments = (ins
+    AnyTenor:$input,
+    OptionalAttr<F64Attr>:$alpha,
+    // quantize param
+    OptionalAttr<SI32Attr>:$multiplier,
+    OptionalAttr<I64Attr>:$rshift,
+    OptionalAttr<Tpu_LayerGroupAttr>:$group_info
+  );
+  let results = (outs AnyTenor:$output);
+}
+
+def Tpu_ConcatOp:Tpu_Op<"Concat", [
+    DeclareOpInterfaceMethods<LocalGenInterface, ["LocalGenSupport"]>]> {
+  let summary = "Concatate operation";
+  let description = [{
+  Concatenates the given sequence of seq tensors in the given dimension.
+  All tensors must either have the same shape (except in the concatenating dimension) or be empty.
+  }];
+  let arguments = (ins
+    Variadic<AnyTensor>:$inputs,
+    I64Attr:$axis,
+    OptionalAttr<Tpu_LayerGroupAttr>:$group_info,
+    // param for cv18xx
+    OptionalAttr<I64ArrayAttr>:$multipliers,
+    OptionalAttr<I64ArrayAttr>:$rshifts,
+    DefaultValuedAttr<BoolAttr, "false">:$only_merge,
+    DefaultValuedAttr<BoolAttr, "false">:$do_relu
+  );
+  let results = (outs AnyTensor:$output);
+}
+
+def Tpu_MulShiftOp: Tpu_Op<"MulShift", [
+    DeclareOpInterfaceMethods<LocalGenInterface>]> {
+
+  let summary = "MulShift operator";
+
+  let description = [{
+      Y = int8(X-zx) * multiplier >> rshift + zy)
+  }];
+
+  let arguments = (
+    ins AnyTensor:$input,
+    SI32Attr:$multiplier,
+    I64Attr:$rshift,
+    OptionalAttr<Tpu_LayerGroupAttr>:$group_info
+  );
+
+  let results = (outs AnyTensor:$output);
+}
+
+def Tpu_PermuteOp: Tpu_Op<"Permute"> {
+
+  let summary = "Permute operator";
+
+  let description = [{
+      Perform permute on input.
+  }];
+
+  let arguments = (
+    ins AnyTensor:$input,
+    I64ArrayAttr:$order,
+    OptionalAttr<Tpu_LayerGroupAttr>:$group_info
+  );
+
+  let results = (outs AnyTensor:$output);
+}
+
+def Tpu_UpsampleOp: Tpu_Op<"Upsample", [
+    SupportFuseRelu,
+    DeclareOpInterfaceMethods<LocalGenInterface, ["BackwardH"]>]> {
+  let summary = "Upsample operation";
+  let description = [{
+    Perform nearest upsample on input.
+  }];
+  let arguments = (ins
+    AnyTensor:$input,
+    I64Attr:$scale_h,
+    I64Attr:$scale_w,
+    DefaultValuedAttr<BoolAttr, "false">:$do_relu,
+    DefaultValuedAttr<F64Attr, "-1.0">:$relu_limit,
+    OptionalAttr<Tpu_LayerGroupAttr>:$group_info
+  );
+  let results = (outs AnyTensor:$output);
+}
+
+def Tpu_MaxUnpoolOp: Tpu_Op<"MaxUnpool", [
+    DeclareOpInterfaceMethods<LocalGenInterface, ["LocalGenSupport", "BackwardH"]>]> {
+  let summary = "MaxUnpool operation";
+  let description = [{
+    Perform MaxUnpool on input.
+  }];
+  let arguments = (ins
+    AnyTensor:$input,
+    AnyTensor:$mask,
+    I64Attr:$scale_h,
+    I64Attr:$scale_w,
+    OptionalAttr<Tpu_LayerGroupAttr>:$group_info
+  );
+  let results = (outs AnyTensor:$output);
+}
+
+def Tpu_LogOp: Tpu_Op<"Log", [InOutSameShape]> {
+  let summary = "Log operator";
+
+  let description = [{
+    Calculates the natural log of the given input tensor, element-wise.
+  }];
+
+  let arguments = (ins
+    AnyTensor:$input
+  );
+
+  let results = (outs AnyTensor:$output);
+}
+
+def Tpu_ExpOp: Tpu_Op<"Exp", [InOutSameShape]> {
+  let summary = "Exp operator";
+
+  let description = [{
+    Calculates the exponent of the given input tensor, element-wise.
+  }];
+
+  let arguments = (ins
+    AnyTensor:$input
+  );
+
+  let results = (outs AnyTensor:$output);
+}
+
+def Tpu_PadOp:Tpu_Op<"Pad"> {
+  let summary = "Pad operation";
+  let description = [{
+    This operation pads a tensor according to the paddings you specify.
+    paddings is an integer tensor with shape [n, 2], where n is the rank of tensor.
+    For each dimension D of input, paddings[D, 0] indicates how many values to add
+    before the contents of tensor in that dimension, and paddings[D, 1] indicates
+    how many values to add after the contents of tensor in that dimension.
+  }];
+  let arguments = (ins
+    AnyTensor:$input,
+    // for cv18xx reflect mode
+    AnyTensorOrNone:$left_select,
+    AnyTensorOrNone:$right_select,
+    I64ArrayAttr:$paddings,
+    DefaultValuedAttr<F64Attr, "0.0">:$val,
+    DefaultValuedAttr<I64Attr, "0">:$mode
+  );
+  let results = (outs AnyTensor:$output);
+}
+
+def Tpu_DivOp: Tpu_Op<"Div", [InOutSameShape]> {
+  let summary = "div operator";
+
+  let description = [{
+    Performs element-wise binary division.
+  }];
+
+  let arguments = (ins
+    Variadic<AnyTensor>:$inputs,
+    DefaultValuedAttr<BoolAttr, "false">:$do_relu,
+    DefaultValuedAttr<F64Attr, "-1.0">:$relu_limit,
+    // quant param
+    DefaultValuedAttr<SI32Attr, "1">:$multiplier,
+    DefaultValuedAttr<I64Attr, "0">:$rshift,
+    OptionalAttr<Tpu_LayerGroupAttr>:$group_info
+  );
+
+  let results = (outs AnyTensor:$output);
+}
+
+def Tpu_SigmoidOp : Tpu_Op<"Sigmoid",
+    [DeclareOpInterfaceMethods<LocalGenInterface>,
+    InOutSameShape]> {
+  let summary = " Sigmoid operator";
+  let description = [{
+     y = 1 / (1 + exp(-x))
+     Y = scale * y + bias
+  }];
+  let arguments = (ins
+    AnyTensor:$input,
+    DefaultValuedAttr<F64Attr, "1">:$scale,
+    DefaultValuedAttr<F64Attr, "0">:$bias
+  );
+
+  let results = (outs AnyTensor:$output);
+}
+
+def Tpu_SliceOp: Tpu_Op<"Slice"> {
+  let summary = "Slice operator";
+  let description = [{
+    Slice Operation on input.
+  }];
+
+  let arguments = (
+    ins AnyTensor:$input,
+    I64ArrayAttr:$offset,
+    I64ArrayAttr:$steps
+  );
+  let results = (outs AnyTensor:$output);
+  let extraClassDeclaration = [{
+    void parseParam(std::vector<int64_t> &is_4,
+                    std::vector<int64_t> &os_4,
+                    std::vector<int> &offset_4,
+                    std::vector<int> &step_4,
+                    bool &fusible);
+  }];
+}
+
+def Tpu_StridedSliceOp: Tpu_Op<"StridedSlice"> {
+  let summary = "Strided Slice operator";
+
+  let description = [{
+    Strided Slice Operation on input.
+  }];
+
+  let arguments = (ins
+    AnyTensor:$input,
+    AnyTensor:$starts,
+    AnyTensor:$ends,
+    AnyTensor:$strides,
+    I64Attr:$begin_mask,
+    I64Attr:$end_mask,
+    I64Attr:$ellipsis_mask,
+    I64Attr:$new_axis_mask,
+    I64Attr:$shrink_axis_mask
+  );
+  let results = (outs AnyTensor:$output);
+}
+
+def Tpu_SplitOp: Tpu_Op<"Split"> {
+  let summary = "Split operator";
+
+  let description = [{
+    Split input tensor into a list of tensors.
+  }];
+
+  let arguments = (
+    ins AnyTensor:$input,
+    I64Attr:$axis,
+    I64Attr:$num
+  );
+  let results = (outs Variadic<AnyTensor>:$outputs);
+}
+
+def Tpu_DeconvOp: Tpu_Op<"Deconv",[
+    SupportFuseRelu,
+    DeclareOpInterfaceMethods<TypeInterface>,
+    DeclareOpInterfaceMethods<WeightReorderInterface>,
+    DeclareOpInterfaceMethods<LocalGenInterface, ["BackwardH"]>]> {
+  let summary = "deconvolution operator";
+
+  let description = [{
+    "Perform deconvolution operation."
+  }];
+
+  let arguments = (ins
+    AnyTensor:$input,
+    AnyTensor:$filter,
+    AnyTensorOrNone:$bias,
+    I64ArrayAttr:$kernel_shape,
+    I64ArrayAttr:$strides,
+    I64ArrayAttr:$pads,
+    DefaultValuedAttr<I64Attr, "1">:$group,
+    OptionalAttr<I64ArrayAttr>:$dilations,
+    OptionalAttr<I64ArrayAttr>:$inserts,
+    DefaultValuedAttr<BoolAttr, "false">:$do_relu,
+    DefaultValuedAttr<F64Attr, "-1.0">:$relu_limit,
+    //new param
+    BoolAttr:$with_bias,
+    OptionalAttr<I64ArrayAttr>:$multiplier,
+    OptionalAttr<I64ArrayAttr>:$rshift,
+    DefaultValuedAttr<Tpu_RequantModeAttr, "tpu::RequantMode::Normal">:$quant_mode,
+    OptionalAttr<Tpu_LayerGroupAttr>:$group_info
+  );
+
+  let results = (outs AnyTensor:$output);
+
+  let extraClassDeclaration = [{
+    void parseParam(void *param);
+  }];
+}
+
+def Tpu_SqueezeOp: Tpu_Op<"Squeeze"> {
+  let summary = "Squeeze operator";
+
+  let description = [{
+    The operator squeeze the input shapes by given axis.
+  }];
+
+  let arguments = (ins
+    AnyTensor:$inputs,
+    I64ArrayAttr:$axes
+  );
+
+  let results = (outs AnyTensor:$output);
+}
+
+def Tpu_ScaleOp: Tpu_Op<"Scale", [
+  SupportFuseRelu, InOutSameShape,
+  DeclareOpInterfaceMethods<LocalGenInterface>]> {
+  let summary = "Scale operator";
+
+  let description = [{
+    Y = X * S + B,
+    where the shape of X/Y is [n, c, h, w] and the shape of S/B is [1, c, 1, 1].
+  }];
+
+  let arguments = (ins
+    AnyTensor:$input,
+    AnyTensor:$scale,
+    AnyTensor:$bias,
+    AnyTensorOrNone:$lshift,
+
+    DefaultValuedAttr<BoolAttr, "false">:$do_relu,
+    DefaultValuedAttr<F64Attr, "-1.0">:$relu_limit,
+    OptionalAttr<Tpu_LayerGroupAttr>:$group_info
+  );
+
+  let results = (outs AnyTensor:$output);
+}
+
+def Tpu_LRNOp: Tpu_Op<"LRN", [InOutSameShape]> {
+  let summary = "Local Response Normalization";
+
+  let description = [{
+    It normalizes over local input regions. The local region is defined across the channels.
+  }];
+
+  let arguments = (ins
+    AnyTensor:$input,
+    I64Attr:$size,
+    DefaultValuedAttr<F64Attr, "0.0001">:$alpha,
+    DefaultValuedAttr<F64Attr, "0.75">:$beta,
+    DefaultValuedAttr<F64Attr, "1.0">:$bias
+  );
+
+  let results = (outs AnyTensor:$output);
+}
+
+def Tpu_GRUOp: Tpu_Op<"GRU",[
+    DeclareOpInterfaceMethods<WeightReorderInterface>]> {
+  let summary = "GRU operator";
+
+  let description = [{
+    Perform RNN GRU operation.
+  }];
+
+  let arguments = (ins
+    AnyTensor:$input,
+    AnyTensor:$filter,
+    AnyTensorOrNone:$recurrence,
+    AnyTensorOrNone:$bias,
+    AnyTensorOrNone:$initial_h,
+    AnyTensorOrNone:$buffer,
+    I64Attr: $hidden_size,
+    BoolAttr: $bidirectional,
+    DefaultValuedAttr<BoolAttr, "true">:$linear_before_reset,
+    DefaultValuedAttr<BoolAttr, "false">:$batch_first
+  );
+
+  let results = (outs
+    AnyTensorOrNone:$Y,
+    AnyTensorOrNone:$Y_h);
+
+  let extraClassDeclaration = [{
+    typedef struct {
+      int64_t seq_len;
+      int64_t batch_size;
+      int64_t input_size;
+      int64_t num_direction;
+      int64_t hidden_size;
+      bool batch_first;
+      bool have_bias;
+      bool have_h0;
+      bool output_y;
+      bool output_yh;
+    } gru_attr_t;
+    gru_attr_t parseParam();
+  }];
+}
+
+def Tpu_LSTMOp: Tpu_Op<"LSTM",[
+    DeclareOpInterfaceMethods<WeightReorderInterface>]> {
+  let summary = "LSTM operator";
+
+  let description = [{
+    Perform RNN LSTM operation.
+  }];
+
+  let arguments = (ins
+    AnyTensor:$input,
+    AnyTensor:$filter,
+    AnyTensorOrNone:$recurrence,
+    AnyTensorOrNone:$bias,
+    AnyTensorOrNone:$initial_h,
+    AnyTensorOrNone:$initial_c,
+    AnyTensorOrNone:$buffer,
+    I64Attr: $hidden_size,
+    BoolAttr: $bidirectional,
+    DefaultValuedAttr<BoolAttr, "false">:$batch_first
+  );
+
+  let results = (outs
+    AnyTensorOrNone:$Y,
+    AnyTensorOrNone:$Y_h,
+    AnyTensorOrNone:$Y_c);
+  let extraClassDeclaration = [{
+    typedef struct {
+      int64_t seq_len;
+      int64_t batch_size;
+      int64_t input_size;
+      int64_t num_direction;
+      int64_t hidden_size;
+      bool batch_first;
+      bool have_bias;
+      bool have_h0;
+      bool have_c0;
+      bool output_y;
+      bool output_yh;
+      bool output_yc;
+    } lstm_attr_t;
+    lstm_attr_t parseParam();
+  }];
+}
+
+def Tpu_TileOp:Tpu_Op<"Tile", [
+    DeclareOpInterfaceMethods<LocalGenInterface>]> {
+  let summary = "Tile operation";
+  let description = [{
+    Returns a tensor with the same type as the input, with a new shape
+    specified by the shape argument.
+  }];
+  let arguments = (ins
+    AnyTensor:$input,
+    I64Attr:$axis,
+    I64Attr:$tile
+  );
+  let results = (outs AnyTensor:$output);
+}
+
+def Tpu_GatherOp: Tpu_Op<"Gather", [
+  DeclareOpInterfaceMethods<TypeInterface>]> {
+  let summary = "Gather operator";
+  let description = [{
+    Perform Gather operation on the given axis.
+  }];
+
+  let arguments = (ins
+    AnyTensor:$input,
+    AnyTensor:$indices,
+
+    DefaultValuedAttr<I64Attr, "0">:$axis
+  );
+
+  let results = (outs AnyTenor:$output);
+}
+
+def Tpu_AbsOp : Tpu_Op<"Abs", [
+  DeclareOpInterfaceMethods<LocalGenInterface>,
+  InOutSameShape]> {
+  let summary = " Abs operator";
+  let description = [{
+     y = abs(x)
+  }];
+  let arguments = (ins
+    AnyTensor:$input
+  );
+
+  let results = (outs AnyTensor:$output);
+}
+
+def Tpu_PReluOp : Tpu_Op<"PReluOp", [
+  DeclareOpInterfaceMethods<LocalGenInterface>, InOutSameShape]> {
+  let summary = "PReluOp operator";
+  let description = [{
+     f(x) = slope * x   for x < 0
+     f(x) = x           for x >= 0
+  }];
+  let arguments = (ins
+    AnyTensor:$input,
+    AnyTensor:$slope,
+    DefaultValuedAttr<SI32Attr, "0">:$rshift,
+    OptionalAttr<Tpu_LayerGroupAttr>:$group_info
+  );
+
+  let results = (outs AnyTensor:$output);
+}
+
+def TPU_GenericCpuOp : Tpu_Op<"GenericCpuOp"> {
+  let summary = "generic cpu operator";
+  let description = [{
+    Generic Cpu Op.
+  }];
+
+  let arguments = (ins
+    Variadic<AnyTensor>:$inputs,
+    StrAttr:$operation_name,
+    OptionalAttr<DictionaryAttr>:$param
+  );
+
+  let results = (outs AnyTensor:$output);
+}
+
+def Tpu_ResizeMode : I32EnumAttr<"ResizeMode",
+    "Resize mode",
+    [
+      I32EnumAttrCase<"nearest", 0>,
+      I32EnumAttrCase<"linear", 1>,
+    ]>{
+  let genSpecializedAttr = 0;
+  let cppNamespace = "::tpu_mlir::tpu";
+}
+def Tpu_ResizeModeAttr : EnumAttr<Tpu_Dialect, Tpu_ResizeMode, "mode">;
+
+def Tpu_ResizeCoordMode : I32EnumAttr<"ResizeCoordMode",
+    "Resize coord mode",
+    [
+      I32EnumAttrCase<"align_corners", 0>,
+      I32EnumAttrCase<"half_pixel", 1>,
+      I32EnumAttrCase<"pytorch_half_pixel", 2>,
+    ]>{
+  let genSpecializedAttr = 0;
+  let cppNamespace = "::tpu_mlir::tpu";
+}
+def Tpu_ResizeCoordModeAttr : EnumAttr<Tpu_Dialect, Tpu_ResizeCoordMode, "coord_mode">;
+
+def Tpu_InterpOp: Tpu_Op<"Interp"> {
+  let summary = "Interp operation";
+  let description = [{
+    Perform Interp on input.
+  }];
+  let arguments = (ins
+    AnyTensor:$input,
+    F64Attr:$scale_h,
+    F64Attr:$scale_w,
+    Tpu_ResizeModeAttr:$mode,
+    Tpu_ResizeCoordModeAttr:$coord_mode,
+    OptionalAttr<Tpu_LayerGroupAttr>:$group_info
+  );
+  let results = (outs AnyTensor:$output);
+}
+
+def Tpu_ReduceOp: Tpu_Op<"Reduce"> {
+  let summary = "Reduce operator";
+  let description = [{
+      Computes the mean/max/prod/sum of the input tensor's element along the provided axes.
+  }];
+
+  let arguments = (ins
+    AnyTensor:$input,
+    AnyTensorOrNone:$buffer, // cv18xx reciprocal_table
+    AnyTensorOrNone:$reciprocal_mantissa_table,
+    I64ArrayAttr:$axes,
+    I64Attr:$keepdims,
+    StrAttr: $type,
+    // for cv18xx
+    OptionalAttr<I64ArrayAttr>:$multiplier,
+    OptionalAttr<I64ArrayAttr>:$rshift
+  );
+
+  let results = (outs AnyTensor:$output);
+}
+
+def Tpu_SqrtOp: Tpu_Op<"Sqrt", [
+  DeclareOpInterfaceMethods<LocalGenInterface>,
+  InOutSameShape]> {
+  let summary = "Sqrt operator";
+  let description = [{
+    Computes the square root of the input tensor's element.
+  }];
+  let arguments = (ins
+    AnyTensor:$input
+  );
+  let results = (outs AnyTensor:$output);
+}
+
+#endif // TPU_OPS