#!/usr/bin/env python3
# ==============================================================================
#
# Copyright (C) 2022 Sophgo Technologies Inc.  All rights reserved.
#
# TPU-MLIR is licensed under the 2-Clause BSD License except for the
# third-party components.
#
# ==============================================================================

import os
import gc
import time
import copy
import numpy as np
import pymlir
from ctypes import *
from tqdm import tqdm
import datetime
from utils.preprocess import preprocess
from utils.mlir_parser import *
from utils.log_setting import setup_logger
from utils.misc import *
#import graphviz as gz
from math import *
from scipy import spatial
from calibration.data_selector import DataSelector

cur_dir_path = os.path.join(os.path.dirname(__file__))
calibration_math_path = os.path.join("/".join(cur_dir_path.split("/")[:-2]), "lib/calibration_math.so")
if not os.path.exists(calibration_math_path):
    calibration_math_path = "calibration_math.so"

class BaseKldCalibrator:

    def __init__(self, math_lib_path=calibration_math_path):
        self.calib_lib = CDLL(math_lib_path)
        self.calib_lib.kl_diversity.restype = c_float
        self.calib_lib.kl_diversity_hist.restype = c_float

    def histogram(self, ndarray, abs_max, bin_num):
        t = np.abs(ndarray.flatten())
        t = t[t != 0]
        width = abs_max / (bin_num - 1)
        if t.size > 0:
            hist, _ = np.histogram(np.floor(t / width + 0.5),
                                   bins=bin_num,
                                   range=(0, bin_num - 1),
                                   density=False)
        else:
            hist = np.zeros(bin_num)
        hist = hist.astype(np.int32) #转换为int32类型，截断小数
        return hist, width

    def kld_threshold(self, hist, width, bin_num):
        threshold = self.calib_lib.kl_diversity_hist(hist.ctypes.data_as(POINTER(c_int)),
                                                     c_float(width), c_longlong(bin_num))
        return threshold


class CalibrationTable:

    def __init__(self, table):
        self.headers, self.thresholds_map = self.parse(table)

    def parse(self, table):
        thresholds_map = dict()
        headers = []
        with open(table, 'r') as f:
            for line in f.readlines():
                line = line.strip()
                if line.startswith('#'):
                    headers.append(line)
                    continue
                # op_name    threshold    min    max
                fields = line.split(' ')
                if len(fields) != 4:
                    print("Table format should be 'op_name, threshold, min, max'")
                    raise RuntimeError("Error with parse {} in {}".format(line, table))

                op_name, threshold, _min, _max = fields
                thresholds_map[op_name] = [float(threshold), float(_min), float(_max)]
        return headers, thresholds_map

    def dump(self, dest_table):
        with open(dest_table, "w") as f:
            for line in self.headers:
                f.write(line + "\n")
            for k, v in self.thresholds_map.items():
                f.write("{} {:.7f} {:.7f} {:.7f}\n".format(k, *v))

    def update_to(self, dest_table, target_op, new_threshold):
        with open(dest_table, "w") as f:
            for line in self.headers:
                f.write(line + "\n")
            for k, v in self.thresholds_map.items():
                if k == target_op:
                    f.write("{} {:.7f} {:.7f} {:.7f}\n".format(k, new_threshold, v[1], v[2]))
                else:
                    f.write("{} {:.7f} {:.7f} {:.7f}\n".format(k, *v))


def is_npz(image):
    return True if image.split('.')[-1] == 'npz' else False


def is_npy(image):
    return True if image.split('.')[-1] == 'npy' else False


def import_quant_bias(value, threshold):
    scale = 127 / threshold
    value = np.round(value * scale)
    value[value > 127] = 127
    value[value < -128] = -128
    value /= scale
    return value


def sort_distr(array, length):
    def first_k(a, k):
        a_sort = np.sort(a)
        return a_sort[-k:]
    return first_k(array, length)


def cosine_sim(x, y):
    x[np.isnan(x)] = 0.0
    y[np.isnan(y)] = 0.0
    cosine_similarity = 1 - spatial.distance.cosine(x.flatten().astype(np.float32),
                                                    y.flatten().astype(np.float32))
    return cosine_similarity


class SimpleTuner:

    def __init__(self, args, ds: DataSelector, ppa_list, abs_max_dict):
        self.args = copy.deepcopy(args)
        self.start_time = time.time()
        self.abs_max_dict = abs_max_dict
        self.args.tune_num = min(len(ds.data_list), args.tune_num)
        self.tuned_op_list = []
        self.data_list = ds.data_list  # [:self.args.tune_num]
        self.ppa_list = ppa_list
        self.debug_cmd = parse_debug_cmd(args.debug_cmd)
        if self.debug_cmd:
            print('debug_cmd:', self.debug_cmd)
        if 'input_calibration_table' in self.debug_cmd:
            self.threshold_table = CalibrationTable(self.debug_cmd['input_calibration_table'] +
                                                    ".1")
        else:
            self.threshold_table = CalibrationTable(args.calibration_table + ".1")
        self.module = pymlir.module()
        self.module.load(args.mlir_file)
        self.parser = MlirParser(args.mlir_file)
        self.batch_size = self.parser.get_batch_size()
        self.input_num = self.parser.get_input_num()
        self.ds = ds
        if ds.all_image:
            n = self.args.tune_num % self.batch_size
            if n != 0:
                for i in range(self.batch_size - n):
                    self.data_list.append(self.data_list[-1])
                    self.args.tune_num += 1
            self.args.tune_num = self.args.tune_num // self.batch_size
        log_level = "DEBUG" if 'debug_log' in self.debug_cmd else "INFO"
        self.logger = setup_logger('auto_tune', log_level=log_level)
        self.tune_steps = 20
        if 'tune_steps' in self.debug_cmd:
            self.tune_steps = int(self.debug_cmd['tune_steps'])
        self.module_dq = pymlir.module()
        self.module_dq.load(args.mlir_file)
        self.module_dq.fake_quant_weight()
        self.load_net_input()
        self.dot = None
        #self.dot = gz.Digraph()

    def print_dbg(self, *para):
        tmp = [str(item) for item in para]
        tmpStr = ' '.join(tmp)
        self.logger.debug(tmpStr)

    def print_info(self, *para):
        tmp = [str(item) for item in para]
        tmpStr = ' '.join(tmp)
        self.logger.info(tmpStr)

    def load_net_input(self):
        self.dq_activations = {}
        self.ref_activations = {}
        inp_ref_dict = {}
        for input in self.module.input_names:
            inp_ref_dict[input] = self.parser.get_use_count_by_op_name(input)

        if self.ds.all_image:
            batched_inputs = self.input_num * ['']
        else:
            batched_inputs = {}

        idx, tune_idx = 0, 0
        self.dq_activations[tune_idx] = {}
        self.ref_activations[tune_idx] = {}
        only_one = len(self.module.input_names) == 1
        print(f'prepare data from {len(self.data_list)}')
        for data in self.data_list:
            if len(self.ref_activations) > self.args.tune_num + 1:
                break
            if self.ds.all_npz:
                x = np.load(data)
                if only_one:
                    assert (len(x.files) == 1)
                    n0 = self.module.input_names[0]
                    n1 = x.files[0]
                    if x[n1].shape[0] > 1:
                        self.dq_activations[tune_idx][n0] = [x[n1], inp_ref_dict[n0]]
                        self.ref_activations[tune_idx][n0] = [x[n1], inp_ref_dict[n0]]
                    else:
                        batched_inputs[n1] = (np.concatenate(
                            [batched_inputs[n1], x[n1].astype(np.float32)], axis=0)
                                            if n1 in batched_inputs else x[n1].astype(np.float32))
                        if batched_inputs[n1].shape[0] >= self.batch_size:
                            self.dq_activations[tune_idx][n0] = [
                                batched_inputs[n1][:self.batch_size], inp_ref_dict[n0]
                            ]
                            self.ref_activations[tune_idx][n0] = [
                                batched_inputs[n1][:self.batch_size], inp_ref_dict[n0]
                            ]
                            batched_inputs.pop(n1)
                        else:
                            continue
                else:
                    for input in self.module.input_names:
                        assert (input in x)
                        if x[input].shape[0] > 1:
                            self.dq_activations[tune_idx][input] = [x[input], inp_ref_dict[input]]
                            self.ref_activations[tune_idx][input] = [x[input], inp_ref_dict[input]]
                            batch_size = self.batch_size
                        else:
                            batched_inputs[input] = (np.concatenate(
                                [batched_inputs[input], x[input].astype(np.float32)], axis=0) if input
                                                    in batched_inputs else x[input].astype(np.float32))
                            batch_size = batched_inputs[input].shape[0]
                            if batched_inputs[input].shape[0] >= self.batch_size:
                                real_batch_size = self.parser.get_op_by_op_name(input).shape[0]
                                self.dq_activations[tune_idx][input] = [
                                    batched_inputs[input][:real_batch_size], inp_ref_dict[input]
                                ]
                                self.ref_activations[tune_idx][input] = [
                                    batched_inputs[input][:real_batch_size], inp_ref_dict[input]
                                ]
                                batched_inputs.pop(input)

                    if batch_size < self.batch_size:
                        continue
            elif self.ds.all_image:
                idx += 1
                inputs = data.split(',')
                inputs = [s.strip() for s in inputs]
                assert (self.input_num == len(inputs))
                for i in range(self.input_num):
                    batched_inputs[i] += '{},'.format(inputs[i])
                    if idx == self.batch_size:
                        x = self.ppa_list[i].run(batched_inputs[i][:-1])
                        name = self.ppa_list[i].input_name
                        self.dq_activations[tune_idx][name] = [x, inp_ref_dict[name]]
                        self.ref_activations[tune_idx][name] = [x, inp_ref_dict[name]]
                if idx == self.batch_size:
                    idx = 0
                    batched_inputs = self.input_num * ['']
                else:
                    continue
            else:
                self.dq_activations[tune_idx] = {}
                self.ref_activations[tune_idx] = {}
                inputs = data.split(',')
                inputs = [s.strip() for s in inputs]
                assert (self.input_num == len(inputs))
                for name, input in zip(self.module.input_names, inputs):
                    x = np.load(input)
                    self.dq_activations[tune_idx][name] = [x, inp_ref_dict[name]]
                    self.ref_activations[tune_idx][name] = [x, inp_ref_dict[name]]
            tune_idx += 1
            self.dq_activations[tune_idx] = {}
            self.ref_activations[tune_idx] = {}

        if len(self.ref_activations[tune_idx]) == 0:
            # print(f'last tune data (tune_idx={tune_idx}) not valid, droped')
            self.ref_activations.pop(tune_idx)
        self.args.tune_num = min(self.args.tune_num, len(self.ref_activations))
        # print(f"tune_num = {self.args.tune_num}, ref = {len(self.ref_activations)}")
        # print(f"real tune_num = {self.args.tune_num}")
        assert self.args.tune_num > 0

    def get_input_tensor(self, i, op_name):
        if op_name in self.dq_activations[i]:
            return self.dq_activations[i][op_name][0]
        print('error, idx:{} op_name:{} not in dq_activations'.format(i, op_name))
        return None

    def clear_input_tensor(self, i, op_name, node_label):
        if i == 0:
            node_label[0] += '\nclear_input_tensor {}\'s input'.format(op_name)
        input_ops = self.parser.get_pre_op_by_op_name(op_name)
        for input_op in input_ops:
            if input_op in self.dq_activations[i]:
                if self.dq_activations[i][input_op][1] == 1:
                    self.dq_activations[i].pop(input_op)
                    if i == 0:
                        node_label[0] += '\npop its input:{}'.format(input_op)
                else:
                    self.dq_activations[i][input_op][1] -= 1
                    tmp = self.dq_activations[i][input_op][1]
                    if i == 0:
                        node_label[0] += '\ndec {}\'s refcount:{} > {}'.format(
                            input_op, tmp + 1, tmp)

    def clear_ref_tensor(self, i, evaled_op, node_label):
        if i == 0:
            node_label[0] += '\nclear_ref_tensor {}\'s input'.format(evaled_op)
        if self.ref_activations[i][evaled_op][1] == 0:  #清除残留的网络输出
            self.ref_activations[i].pop(evaled_op)
        input_ops = self.parser.get_pre_op_by_op_name(evaled_op)
        for input_op in input_ops:
            if input_op in self.ref_activations[i]:
                if self.ref_activations[i][input_op][1] == 1:
                    self.ref_activations[i].pop(input_op)
                    if i == 0:
                        node_label[0] += '\npop its input:{}'.format(input_op)
                else:
                    self.ref_activations[i][input_op][1] -= 1
                    tmp = self.ref_activations[i][input_op][1]
                    if i == 0:
                        node_label[0] += '\ndec {}\'s refcount:{} > {}'.format(
                            input_op, tmp + 1, tmp)

    def gen_input_tensor(self, i, input_tensor_of_evaled_op, node_label):
        if i == 0:
            tmp = 'gen_input_tensor:{}'.format(input_tensor_of_evaled_op)
        if input_tensor_of_evaled_op in self.dq_activations[i]:
            if i == 0:
                tmp += '\nit exsit'
                node_label[0] += '\n{}'.format(tmp)
            return True

        input_ops = self.parser.get_pre_op_by_op_name(input_tensor_of_evaled_op)
        for input_op in input_ops:
            data = self.get_input_tensor(i, input_op)
            if data is None:
                return False
            threshold = self.threshold_table.thresholds_map[input_op][0]
            data_q = import_quant_bias(data, threshold)
            cos_sim = cosine_sim(data, data_q)
            self.module_dq.set_tensor(input_op, data_q)
            if i == 0:
                tmp += '\nits input:{} import_quant_bias, th:{}, cos:{:.4f}'.format(
                    input_op, threshold, cos_sim)
        if len(input_ops) > 0:
            value = self.module_dq.invoke_at(input_tensor_of_evaled_op)
            target_fp32_activations = self.get_ref_tensor(i, input_tensor_of_evaled_op)
            cos_sim = cosine_sim(target_fp32_activations, value)
            if input_tensor_of_evaled_op in self.layer_cos_sim:
                self.layer_cos_sim[input_tensor_of_evaled_op] += cos_sim
            else:
                self.layer_cos_sim[input_tensor_of_evaled_op] = cos_sim
            count = self.parser.get_use_count_by_op_name(input_tensor_of_evaled_op)
            self.dq_activations[i][input_tensor_of_evaled_op] = [value.copy(), count]
            if i == 0:
                tmp += '\nrun it, refcount:{}, cos:{}\n'.format(count, cos_sim)
        if i == 0:
            node_label[0] += '\n{}'.format(tmp)
        return True

    def get_ref_tensor(self, i, evaled_op):
        if evaled_op in self.ref_activations[i]:
            return self.ref_activations[i][evaled_op][0]
        print('error, idx:{} evaled_op:{} not in ref_activations'.format(i, evaled_op))
        return None

    def gen_ref_tensor(self, i, op_name, node_label):
        if i == 0:
            tmp = 'gen_ref_tensor:{}'.format(op_name)
        if op_name in self.ref_activations[i]:
            if i == 0:
                tmp += '\nit exsit'
                node_label[0] += '\n{}'.format(tmp)
            return
        input_ops = self.parser.get_pre_op_by_op_name(op_name)
        for input_op in input_ops:
            data = self.ref_activations[i][input_op][0]
            refcount = self.ref_activations[i][input_op][1]
            if i == 0:
                tmp += '\nits input:{}, refcount:{}'.format(input_op, refcount)

            self.module.set_tensor(input_op, data)
        if len(input_ops) > 0:
            value = self.module.invoke_at(op_name)
            outputs = self.parser.get_outputs_by_op_name(op_name)
            count = 0
            for o_ in outputs:
                count += self.parser.get_use_count_by_op_name(o_)
            for o_ in outputs:
                self.ref_activations[i][o_] = [value.copy(), count]
            if i == 0:
                tmp += '\ninvoke_at:{}, refcount:{}'.format(op_name, count)
                #self.print_dbg('have {} users as refcount'.format(count))
        if i == 0:
            node_label[0] += '\n{}'.format(tmp)

    def calc_distance(self, evaled_op, threshold):
        distance = 0
        total_cosine_similarity = 0
        for idx in range(self.args.tune_num):
            for input in self.parser.get_pre_op_by_op_name(evaled_op):
                if idx == 0:
                    self.print_dbg('{}\'s input:{} import_quant_bias, th:{}'.format(
                        evaled_op, input, threshold))
                if 'not_use_fp32_tensor_as_ref' in self.debug_cmd:
                    value = self.get_input_tensor(idx, input)
                else:
                    value = self.get_ref_tensor(idx, input)
                if value is None:
                    print('error, calc_distance get tensor fail')
                    return None, None
                value = import_quant_bias(value, threshold)
                self.module_dq.set_tensor(input, value)
            target_activations = self.module_dq.invoke_at(evaled_op)
            target_fp32_activations = self.get_ref_tensor(idx, evaled_op)
            total_cosine_similarity += cosine_sim(target_activations, target_fp32_activations)
            diff = target_fp32_activations.flatten() - target_activations.flatten()
            norm_2 = np.linalg.norm(diff)
            norm_1 = np.linalg.norm(target_fp32_activations.flatten(), ord=1)
            distance += norm_2 / norm_1
        return distance / self.args.tune_num, total_cosine_similarity / self.args.tune_num

    def find_better_threshold(self, evaled_op, tuned_op, node_label):
        prev_distance = -1
        threshold = self.initial_threshold[tuned_op][0]
        # abs_max = max(map(abs, self.initial_threshold[tuned_op][1:]))
        abs_max = self.abs_max_dict[tuned_op]
        #op_no = self.module.all_tensor_names.index(tuned_op)
        if tuned_op in self.parser.get_op_name_list():
            op_no = self.parser.get_op_name_list().index(tuned_op)
        else:
            op_no = 0
        self.print_dbg('>>>tuned_op_idx:', op_no, ', tuned_op:', tuned_op, ', threshold:',
                       threshold, 'abs_max:', abs_max, ', evaled_op:', evaled_op)
        if threshold > abs_max:
            self.print_dbg('waring, threshold > abs_max, do not tune the threshold')
        th_min = threshold
        if 'find_lower_th' in self.debug_cmd:
            th_min = threshold / 3
        #print(f'tuned_op:{tuned_op}, th_min:{th_min}, abs_max:{abs_max}')
        best_threshold = threshold
        best_cos_sim = 0
        init_cos_sim = 0

        pre_ops = self.parser.get_pre_op_by_op_name(evaled_op)
        for idx in range(self.args.tune_num):
            if 'not_use_fp32_tensor_as_ref' in self.debug_cmd:
                for pre_op in pre_ops:
                    if not self.gen_input_tensor(idx, pre_op, node_label):
                        return False
        min_tuned_diff = 0.01
        if 'min_tuned_diff' in self.debug_cmd:
            min_tuned_diff = self.debug_cmd['min_tuned_diff']
        diff = abs(abs_max - th_min)
        step = (abs_max - th_min) / self.tune_steps
        ranges = range(self.tune_steps + 1)
        if step > 0 and diff > min_tuned_diff:
            for n in range(2):
                if n == 1 and 'find_lower_th' in self.debug_cmd:
                    th_min = best_threshold - step
                    th_max = best_threshold + step
                    diff = abs(th_max - th_min)
                    times = self.tune_steps // 2
                    step = (th_max - th_min) / times
                    ranges = range(times + 1)[1:-1]
                    #print(f'find_lower_th enable,tuned_op:{tuned_op},best_threshold:{best_threshold},step:{step},th_min:{th_min},th_max:{th_max}, times:{times}')
                for i in ranges:
                    cur_threshold = th_min + step * i
                    cur_distance, cur_cos_sim = self.calc_distance(evaled_op, cur_threshold)
                    if cur_distance is None and cur_cos_sim is None:
                        return False
                    if prev_distance == -1:
                        self.print_dbg("### tuning i:{}, tuned_op_idx:{}, tuned_op:{}, threshold:"
                                       "{:5f}, distance: {}".format(i, op_no, tuned_op,
                                                                    cur_threshold, cur_distance))
                        prev_distance = cur_distance
                        init_cos_sim = cur_cos_sim
                        continue
                    elif cur_distance < prev_distance:  # and cur_cos_sim > best_cos_sim:
                        # self.print_dbg(
                        #     "### tuning i:{}, tuned_op_idx:{}, tuned_op:{}, find a better threshold:"
                        #     "{:5f}".format(i, op_no, tuned_op,cur_threshold))
                        prev_distance = cur_distance
                        best_threshold = cur_threshold
                        # print(f'tuned_op:{tuned_op}, find best_threshold:{best_threshold}')
                        best_cos_sim = cur_cos_sim
                    # else:
                    # self.print_dbg(
                    #     "### tuning i:{}, tuned_op_idx:{}, tuned_op:{}, not a better threshold:"
                    #     "{:5f}".format(i, op_no, tuned_op,cur_threshold))

        for idx in range(self.args.tune_num):
            if 'not_use_fp32_tensor_as_ref' in self.debug_cmd:
                self.clear_input_tensor(idx, tuned_op, node_label)
        if step > 0:
            if threshold != best_threshold:
                node_label[
                    0] += '\ntune, find:{} th:{:.4f}->{:.4f}, abs_max:{:.4f}, cos_sim:{:.3f}->{:.3f}'.format(
                        tuned_op, threshold, best_threshold, abs_max, init_cos_sim, best_cos_sim)
            else:
                node_label[
                    0] += '\ntune:{} no better th, init th:{}, cos_sim:{:.3f}->{:.3f}'.format(
                        tuned_op, threshold, init_cos_sim, best_cos_sim)
        else:
            node_label[0] += '\nnot tune {}, init th:{}'.format(tuned_op, threshold)

        #若当前tune的best_threshold大于先前该th tune后的最佳门限,则保存，否则保留上次tune更大的结果
        if best_threshold > self.threshold_table.thresholds_map[tuned_op][0]:
            node_label[0] += '\nupdate {} th: {}>{}'.format(
                tuned_op, self.threshold_table.thresholds_map[tuned_op][0], best_threshold)
            self.threshold_table.thresholds_map[tuned_op][0] = best_threshold
        return True

    def isAllInputTuned(self, evaled_op):
        pre_ops = self.parser.get_pre_op_by_op_name(evaled_op)
        for tuned_op in pre_ops:
            if tuned_op not in self.tuned_op_list:
                return False
        return True

    def run(self):
        self.layer_cos_sim = {}
        all_tensors = self.parser.get_op_name_list()
        self.initial_threshold = copy.deepcopy(self.threshold_table.thresholds_map)
        pbar = tqdm(all_tensors, total=len(all_tensors), position=0, leave=True)
        for i, evaled_op in enumerate(all_tensors):
            pbar.set_description("tune op: {}".format(evaled_op))
            pbar.update(1)
            type = self.parser.get_op_type_by_op_name(evaled_op)
            if type is None:
                continue
            node_label = ['idx:{}  name:{}  type:{}\n'.format(i, evaled_op, type.split('.')[-1])]
            if type == 'top.Input':
                if self.dot is not None:
                    self.dot.node(evaled_op, node_label[0], shape='box')
                continue

            pre_ops = self.parser.get_pre_op_by_op_name(evaled_op)
            if self.dot is not None:
                for pre_op in pre_ops:
                    self.dot.edge(pre_op, evaled_op, label=pre_op)

            for idx in range(self.args.tune_num):
                self.gen_ref_tensor(idx, evaled_op, node_label)

            #若op的多个输入都已调节过，那任挑其中1个来调节，暂定第1个
            if self.isAllInputTuned(evaled_op):
                ret = self.find_better_threshold(evaled_op, pre_ops[0], node_label)
                if not ret:
                    break
                self.tuned_op_list.append(pre_ops[0])
                if self.dot is not None:
                    self.dot.node(evaled_op, node_label[0], shape='box')
                for idx in range(self.args.tune_num):
                    self.clear_ref_tensor(idx, evaled_op, node_label)
                continue
            faild = False
            for tuned_op in pre_ops:
                #op的多个输入，调节那些没有调节过的；
                if tuned_op not in self.tuned_op_list:
                    ret = self.find_better_threshold(evaled_op, tuned_op, node_label)
                    if not ret:
                        faild = True
                        break
                    self.tuned_op_list.append(tuned_op)
            if faild:
                break

            for idx in range(self.args.tune_num):
                self.clear_ref_tensor(idx, evaled_op, node_label)

            self.print_dbg('>>>>buffered_tensors info:')
            self.print_dbg('dq_activations keys:', list(self.dq_activations[0].keys()))
            for op_name in self.dq_activations[0]:
                self.print_dbg('op:', op_name, ' refcount:', self.dq_activations[0][op_name][1])
            self.print_dbg('ref_activations keys:', list(self.ref_activations[0].keys()))
            for op_name in self.ref_activations[0]:
                self.print_dbg('op:', op_name, ' refcount:', self.ref_activations[0][op_name][1])
            if self.dot is not None:
                self.dot.node(evaled_op, node_label[0], shape='box')
        pbar.close()
        print('auto tune end, run time:{}'.format(time.time() - self.start_time))

        if 'print_debug_info' in self.debug_cmd:
            index_list = []
            cos_tensor = []
            for i, layer in enumerate(self.layer_cos_sim):
                index_list.append('{}_{}'.format(i, layer))
                cos_tensor.append(self.layer_cos_sim[layer] / self.args.tune_num)
            index_list = np.array(index_list)
            cos_tensor = np.array(cos_tensor)
            save_tensor_subplot(cos_tensor, index_list, 'layer_cos_sim', 'layer_cos_sim')
        if self.dot is not None:
            self.dot.render(filename='auto_tune_result', directory='./', view=False)
            os.system('dot -Tsvg ./auto_tune_result -o ./auto_tune_result.svg')
        tuned_th_dict = {
            i: self.threshold_table.thresholds_map[i][0]
            for i in self.threshold_table.thresholds_map
        }
        return tuned_th_dict


class ActivationCalibrator2(BaseKldCalibrator):

    def __init__(self, args, ds: DataSelector, tune_ds: DataSelector):
        super().__init__()
        self.args = copy.deepcopy(args)
        self.start_time = time.time()
        self.tuned_op_list = []
        self.debug_cmd = parse_debug_cmd(args.debug_cmd)
        # if 'input_calibration_table' in self.debug_cmd:
        self.module = pymlir.module()
        self.module.load(args.mlir_file)
        self.torchObserver_dict = {}
        if 'use_torch_observer_for_cali' in self.debug_cmd:
            from torch import qint8, per_tensor_affine
            Observer_type = 'HistogramObserver'
            if 'Observer_type' in self.debug_cmd:
                Observer_type = self.debug_cmd['Observer_type']
            if Observer_type == 'MovingAverageMinMaxObserver':
                from torch.quantization import MovingAverageMinMaxObserver
                for tensor in self.module.all_tensor_names:
                    self.torchObserver_dict[tensor] = MovingAverageMinMaxObserver(
                        averaging_constant=0.1, dtype=qint8, qscheme=per_tensor_affine)
            elif Observer_type == 'HistogramObserver':
                from torch.quantization import HistogramObserver
                for tensor in self.module.all_tensor_names:
                    self.torchObserver_dict[tensor] = HistogramObserver(bins=args.histogram_bin_num,
                                                                        dtype=qint8,
                                                                        qscheme=per_tensor_affine)
            else:
                print('Observer_type in debug_cmd is error')
                exit(1)
        self.parser = MlirParser(args.mlir_file)
        self.batch_size = self.parser.get_batch_size()
        self.input_num = self.parser.get_input_num()
        self.ppa_list = []

        for i in range(self.input_num):
            tmp = preprocess()
            tmp.load_config(self.parser.get_input_op_by_idx(i))
            self.ppa_list.append(tmp)
        self.ds = ds
        self.tune_ds = ds if tune_ds is None else tune_ds
        self.data_list = ds.data_list
        self.args.input_num = len(self.data_list)
        if ds.all_image:
            n = self.args.input_num % self.batch_size
            if n != 0:
                for i in range(self.batch_size - n):
                    self.data_list.append(self.data_list[-1])
                    self.args.input_num += 1
            self.args.input_num = self.args.input_num // self.batch_size
        log_level = "DEBUG" if 'debug_log' in self.debug_cmd else "INFO"
        self.logger = setup_logger('auto_tune', log_level=log_level)
        self.histogram_bin_num = args.histogram_bin_num
        self.tune_steps = 20
        self.num_samples = self.args.input_num
        if 'tune_steps' in self.debug_cmd:
            self.tune_steps = int(self.debug_cmd['tune_steps'])
        self.load_net_input()

    def _clean_resource(self):
        del self.module
        self.module = None

    def load_net_input(self):
        self.dq_activations = {}
        self.ref_activations = {}
        inp_ref_dict = {}
        for input in self.module.input_names:
            inp_ref_dict[input] = self.parser.get_use_count_by_op_name(input)

        if self.ds.all_image:
            batched_inputs = self.input_num * ['']
        else:
            batched_inputs = {}
        idx, tune_idx = 0, 0
        self.dq_activations[tune_idx] = {}
        self.ref_activations[tune_idx] = {}
        only_one = len(self.module.input_names) == 1
        for data in self.data_list:
            if self.ds.all_npz:
                x = np.load(data)
                if only_one:
                    assert (len(x.files) == 1)
                    n0 = self.module.input_names[0]
                    n1 = x.files[0]
                    if x[n1].shape[0] > 1:
                        self.dq_activations[tune_idx][n0] = [x[n1], inp_ref_dict[n0]]
                        self.ref_activations[tune_idx][n0] = [x[n1], inp_ref_dict[n0]]
                    else:
                        batched_inputs[n1] = (np.concatenate(
                            [batched_inputs[n1], x[n1].astype(np.float32)], axis=0)
                                            if n1 in batched_inputs else x[n1].astype(np.float32))
                        if batched_inputs[n1].shape[0] >= self.batch_size:
                            self.dq_activations[tune_idx][n0] = [
                                batched_inputs[n1][:self.batch_size], inp_ref_dict[n0]
                            ]
                            self.ref_activations[tune_idx][n0] = [
                                batched_inputs[n1][:self.batch_size], inp_ref_dict[n0]
                            ]
                            batched_inputs.pop(n1)
                        else:
                            continue
                else:
                    for input in self.module.input_names:
                        assert (input in x)
                        if x[input].shape[0] > 1:
                            self.dq_activations[tune_idx][input] = [x[input], inp_ref_dict[input]]
                            self.ref_activations[tune_idx][input] = [x[input], inp_ref_dict[input]]
                            batch_size = self.batch_size
                        else:
                            batched_inputs[input] = (np.concatenate(
                                [batched_inputs[input], x[input].astype(np.float32)], axis=0) if input
                                                    in batched_inputs else x[input].astype(np.float32))
                            batch_size = batched_inputs[input].shape[0]
                            if batched_inputs[input].shape[0] >= self.batch_size:
                                real_batch_size = self.parser.get_op_by_op_name(input).shape[0]
                                self.dq_activations[tune_idx][input] = [
                                    batched_inputs[input][:real_batch_size], inp_ref_dict[input]
                                ]
                                self.ref_activations[tune_idx][input] = [
                                    batched_inputs[input][:real_batch_size], inp_ref_dict[input]
                                ]
                                batched_inputs.pop(input)

                    if batch_size < self.batch_size:
                        continue

            elif self.ds.all_image:
                idx += 1
                inputs = data.split(',')
                inputs = [s.strip() for s in inputs]
                assert (self.input_num == len(inputs))
                for i in range(self.input_num):
                    batched_inputs[i] += '{},'.format(inputs[i])
                    if idx == self.batch_size:
                        x = self.ppa_list[i].run(batched_inputs[i][:-1])
                        name = self.ppa_list[i].input_name
                        self.dq_activations[tune_idx][name] = [x, inp_ref_dict[name]]
                        self.ref_activations[tune_idx][name] = [x, inp_ref_dict[name]]
                if idx == self.batch_size:
                    idx = 0
                    batched_inputs = self.input_num * ['']
                else:
                    continue
            else:
                self.dq_activations[tune_idx] = {}
                self.ref_activations[tune_idx] = {}
                inputs = data.split(',')
                inputs = [s.strip() for s in inputs]
                assert (self.input_num == len(inputs))
                for name, input in zip(self.module.input_names, inputs):
                    x = np.load(input)
                    self.dq_activations[tune_idx][name] = [x, inp_ref_dict[name]]
                    self.ref_activations[tune_idx][name] = [x, inp_ref_dict[name]]
            tune_idx += 1
            self.dq_activations[tune_idx] = {}
            self.ref_activations[tune_idx] = {}

        if len(self.ref_activations[tune_idx]) == 0:
            print(f'last input data (idx={tune_idx}) not valid, droped')
            self.ref_activations.pop(tune_idx)
        self.args.input_num = min(self.args.input_num, len(self.ref_activations))
        print(f"input_num = {self.args.input_num}, ref = {len(self.ref_activations)}")
        print(f"real input_num = {self.args.input_num}")
        assert self.args.input_num > 0

    def clear_ref_tensor(self, i, evaled_op):
        if self.ref_activations[i][evaled_op][1] == 0:  #清除残留的网络输出
            self.ref_activations[i].pop(evaled_op)
        input_ops = self.parser.get_pre_op_by_op_name(evaled_op)
        for input_op in input_ops:
            if input_op in self.ref_activations[i]:
                if self.ref_activations[i][input_op][1] == 1:
                    self.ref_activations[i].pop(input_op)
                else:
                    self.ref_activations[i][input_op][1] -= 1

    def get_ref_tensor(self, i, evaled_op):
        # print(i, self.ref_activations[i])
        if evaled_op in self.ref_activations[i]:
            return self.ref_activations[i][evaled_op][0]
        print('error, idx:{} evaled_op:{} not in ref_activations'.format(i, evaled_op))
        return None

    def gen_ref_tensor(self, i, op_name):
        if op_name in self.ref_activations[i]:
            return
        def set_func(layer_name):
            if layer_name==op_name:
                input_ops = self.parser.get_pre_op_by_op_name(op_name)
                for input_op in input_ops:
                    if input_op in self.ref_activations[i]:
                        data = self.ref_activations[i][input_op][0]
                        self.module.set_tensor(input_op, data)
        def get_func(layer_name):
            if layer_name==op_name:
                count = self.parser.get_use_count_by_op_name(op_name)
                self.ref_activations[i][op_name] = [self.module.get_tensor(layer_name).copy(), count]
                outputs = self.parser.get_outputs_by_op_name(op_name)
                if outputs is not None:
                    for output in outputs:
                        if output == op_name:
                            continue
                        count = self.parser.get_use_count_by_op_name(output)
                        if count > 0:
                            self.ref_activations[i][output] = [self.module.get_tensor(output).copy(), count]
        self.module.before_invoke(set_func)
        self.module.after_invoke(get_func)
        if len(self.parser.get_pre_op_by_op_name(op_name)) > 0:
            value = self.module.invoke_at(op_name)
        self.module.clear_hooks()
    def find_threshold(self, histogram_data_map, histogram_width_map):
        thresholds = {}
        num = len(histogram_data_map)
        pbar = tqdm(range(num), total=num, position=0, leave=True)
        for item in histogram_data_map:
            pbar.set_description("[{}] threshold: {}".format(self.histogram_bin_num, item))
            pbar.update(1)
            thresholds[item] = self.kld_threshold(histogram_data_map[item],
                                                  histogram_width_map[item], self.histogram_bin_num)
        pbar.close()
        return thresholds

    def activation_collect_and_calc_th(self):
        histogram_data_map = {}
        histogram_width_map = {}
        self.activations_statistics = {}
        thresholds_map = {}
        thresholds_map_absmax = {}
        thresholds_map_scale = {}
        thresholds_map_zp = {}
        thresholds_map4 = {}
        thresholds_map_absmax4 = {}
        thresholds_map_scale4 = {}
        thresholds_map_zp4 = {}

        all_tensors = self.parser.get_op_name_list() #所有op的列表：Cov、Mul等
        step = (99.999999 - 99.99) / len(all_tensors)
        pbar = tqdm(all_tensors, total=len(all_tensors), position=0, leave=True) #当前处理的op进度条
        for i, evaled_op in enumerate(all_tensors): #0，op0名 1，op1名 ……
            pbar.set_description("activation_collect_and_calc_th for op: {}".format(evaled_op))
            pbar.update(1)
            for idx in range(self.args.input_num):
                self.gen_ref_tensor(idx, evaled_op)

            min_value = inf
            max_value = -inf
            abs_value = None
            max_abs_value = -inf
            outputs = self.parser.get_outputs_by_op_name(evaled_op)
            for out in outputs:
                tensor = self.get_ref_tensor(0, out)
                if tensor is None:
                    continue
                tensor_size = (self.get_ref_tensor(0, out)).size
                all_data = np.zeros(tensor_size * self.args.input_num, dtype = np.float32)
                num = self.args.input_num
                per = 99.99 + i * step
                res_length = int(num * tensor_size * (1 - per / 100)) + 1
                all_data_test = np.zeros(self.args.input_num * res_length)

                for idx in range(self.args.input_num):
<<<<<<< HEAD
                    activation = self.get_ref_tensor(idx, evaled_op)
                    _, _, abs_value = self.activations_statistics[evaled_op]
                    hist, width = self.histogram(activation, abs_value, self.histogram_bin_num) #绘制直方图，返回频数列表和数据范围
                    if evaled_op not in histogram_data_map:
                        histogram_data_map[evaled_op] = hist
                        histogram_width_map[evaled_op] = width
=======
                    activation = self.get_ref_tensor(idx, out)
                    if activation is None:
                        continue
                    if 'use_torch_observer_for_cali' in self.debug_cmd:
                        from torch import Tensor
                        self.torchObserver_dict[out](Tensor(activation.astype(np.float32)))
>>>>>>> 1fee5184
                    else:
                        min_value = min(np.min(activation), min_value)
                        max_value = max(np.max(activation), max_value)
                        abs_value = max(abs(min_value), abs(max_value))
                        if 'use_percentile9999' in self.debug_cmd:
                            all_data[idx * tensor_size : (idx + 1) * tensor_size] = activation.flatten()
                            tmp = np.abs(activation.flatten())
                            tmp = sort_distr(tmp, res_length)
                            all_data_test[idx * res_length : (idx + 1) * res_length] = tmp
                        elif 'use_max' in self.debug_cmd:
                            max_abs_value = max(np.max(np.abs(activation)), max_abs_value)

                if 'use_percentile9999' in self.debug_cmd:
                    # t0 = time.time()
                    # time1 = time.time()
                    # abs_value = np.percentile(np.abs(all_data), 99.99 + i * step)
                    # time2 = time.time()
                    res = np.sort(all_data_test)[-res_length:]
                    inter = num * tensor_size - 1
                    idx = int((per / 100) * inter)
                    ratio = (per / 100) * inter - idx
                    abs_value = res[0] + ratio * (res[1] - res[0]) if res_length != 1 else res[0]
                    # time3 = time.time()
                    # print(abs_value)
                    # print(abs_value_test)
                    # print("并行方法时间： {}s".format(time3 - time2))
                    # print("numpy percentile方法时间： {}s".format(time2 - time1))
                elif 'use_max' in self.debug_cmd:
                    #t0 = time.time()
                    abs_value = max_abs_value
                if abs_value != None and abs_value <= 1e-5:
                    # if op's outputs are all close to zero, change it to 1e-5 for them.
                    min_value = -1e-5 if min_value < 0 else 0
                    max_value = 1e-5
                    abs_value = 1e-5
                    print("WARNING: layer {} is all zeros. Please check the "
                          "input data correctness.".format(out))
                self.activations_statistics[out] = (min_value, max_value, abs_value)

                if 'use_torch_observer_for_cali' not in self.debug_cmd:
                    for idx in range(self.args.input_num):
                        activation = self.get_ref_tensor(idx, out)
                        _, _, abs_value = self.activations_statistics[out]
                        hist, width = self.histogram(activation, abs_value, self.histogram_bin_num)
                        if out not in histogram_data_map:
                            histogram_data_map[out] = hist
                            histogram_width_map[out] = width
                        else:
                            histogram_data_map[out] += hist
                else:
                    qmin, qmax = -128, 127
                    scale, zp = self.torchObserver_dict[out].calculate_qparams()
                    threshold = float(scale * max(-(qmin-zp), (qmax-zp)))
                    threshold = 1e-5 if (threshold <= 1e-5) else threshold  # fix me
                    thresholds_map[out] = threshold
                    thresholds_map_absmax[out] = threshold
                    thresholds_map_scale[out] = scale.numpy()[0]
                    thresholds_map_zp[out] = zp.numpy()[0]
                    if 'int4' in self.debug_cmd: # give when int4 selected, give symeetric value like in qat, both for int4 and int8
                        qmin, qmax = -128, 127
                        scale, zp = self.torchObserver_dict[out].calculate_qparams()
                        threshold = float(scale * max(-(qmin-zp), (qmax-zp)))
                        threshold = 1e-5 if (threshold <= 1e-5) else threshold  # fix me
                        thresholds_map[out] = threshold
                        thresholds_map_absmax[out] = threshold
                        thresholds_map_scale[out] = threshold/127.5
                        thresholds_map_zp[out] = 0
                        qmin, qmax = -8, 7
                        scale, zp = self.torchObserver_dict[out].calculate_qparams()
                        threshold = float(scale * max(-(qmin-zp), (qmax-zp)))
                        threshold = 1e-5 if (threshold <= 1e-5) else threshold
                        thresholds_map4[out] = threshold
                        thresholds_map_absmax4[out] = threshold
                        thresholds_map_scale4[out] = threshold/127.5
                        thresholds_map_zp4[out] = 0

                for idx in range(self.args.input_num):
                    self.clear_ref_tensor(idx, out)
        pbar.close()

        if 'use_torch_observer_for_cali' not in self.debug_cmd:
            thresholds_map = self.find_threshold(histogram_data_map, histogram_width_map) #kld算法寻找阈值
            thresholds_map4 = thresholds_map.copy()
            for k, v in self.activations_statistics.items():
                _, _, abs_val = v
                thresholds_map_absmax[k] = abs_val
                if thresholds_map[k] > abs_val:
                    thresholds_map[k] = abs_val
                    thresholds_map4[k] = abs_val
                if 'use_percentile9999' in self.debug_cmd:
                    thresholds_map[k] = abs_val
                    thresholds_map4[k] = abs_val
                elif 'use_max' in self.debug_cmd:
                    thresholds_map[k] = abs_val
                    thresholds_map4[k] = abs_val
        return thresholds_map, thresholds_map_absmax, thresholds_map_scale, thresholds_map_zp, thresholds_map4, thresholds_map_absmax4, thresholds_map_scale4, thresholds_map_zp4

    def run(self):
        layer_name_list = []
        thresholds_map_list = []
        op_layers = self.parser.get_op_name_list()
        if 'input_calibration_table' in self.debug_cmd:
            assert self.args.tune_num > 0
            input_calibration_table = self.debug_cmd['input_calibration_table']
            if input_calibration_table != '' and os.path.exists(input_calibration_table):
                os.system('cp -f {name} {name}.1'.format(name=input_calibration_table))
                threshold_table = CalibrationTable(input_calibration_table)
                for op_name in op_layers:
                    thresholds_map_list.append(threshold_table.thresholds_map[op_name][0])
            else:
                print('input_calibration_table error')
                exit(1)
        else:
            thresholds_map, thresholds_map_absmax, thresholds_map_scale, thresholds_map_zp, thresholds_map4, thresholds_map_absmax4, thresholds_map_scale4, thresholds_map_zp4 = self.activation_collect_and_calc_th()
            self._clean_resource()
            # step 3: dump threshold table of default histogram bins
            cali_table = self.args.calibration_table
            if self.args.tune_num > 0:
                cali_table += ".1"
            with open(cali_table, 'w') as f:
                f.write("# genetated time: {}\n".format(datetime.datetime.now()))
                f.write("# histogram number: {}\n".format(self.histogram_bin_num))
                f.write("# sample number: {}\n###\n".format(self.num_samples))
                f.write("# op_name    threshold    min    max\n")
                for i, op_name in enumerate(op_layers):
                    outputs = self.parser.get_outputs_by_op_name(op_name)
                    for out in outputs:
                        if 'int4' in self.debug_cmd:
                            if 'use_torch_observer_for_cali' in self.debug_cmd:
                                qmin, qmax = -128, 127
                                scale = thresholds_map_scale[out]
                                zp = thresholds_map_zp[out]
                                threshold = float(scale * max(-(qmin-zp), qmax-zp))
                                min_value = -threshold*128.0/127.0
                                max_value = threshold
                            else:
                                threshold = thresholds_map[out]
                                min_value, max_value = -threshold*128.0/127.0, threshold
                            thresholds_map_list.append(threshold)
                            f.write("{} {:.7f} {:.7f} {:.7f}\n".format(out, threshold, min_value,
                                                                   max_value))
                        else:
                            if 'use_torch_observer_for_cali' in self.debug_cmd:
                                qmin, qmax = -128, 127
                                scale = thresholds_map_scale[out]
                                zp = thresholds_map_zp[out]
                                threshold = float(scale * max(-(qmin-zp), qmax-zp))
                                min_value = float(scale * (qmin - zp))
                                max_value = float(scale * (qmax - zp))
                            else:
                                if out in thresholds_map:
                                    threshold = thresholds_map[out]
                                else:
                                    threshold = 1.0
                                if out in self.activations_statistics:
                                    min_value, max_value, _ = self.activations_statistics[out]
                                else:
                                    min_value, max_value = -1,1
                            thresholds_map_list.append(threshold)
                            f.write("{} {:.7f} {:.7f} {:.7f}\n".format(out, threshold, min_value,
                                                                   max_value))
                if 'int4' in self.debug_cmd and ('use_torch_observer_for_cali' in self.debug_cmd or 'use_percentile9999' in self.debug_cmd or 'use_max' in self.debug_cmd):
                    f.write("\n")
                    f.write("#int4_th\n")
                    for i, op_name in enumerate(op_layers):
                        outputs = self.parser.get_outputs_by_op_name(op_name)
                        for out in outputs:
                            if 'use_torch_observer_for_cali' in self.debug_cmd:
                                qmin, qmax = -8, 7
                                scale = thresholds_map_scale4[out]
                                zp = thresholds_map_zp4[out]
                                threshold = float(scale * max(-(qmin-zp), qmax-zp))
                                min_value = -threshold*128.0/127.0
                                max_value = threshold
                            else:
                                threshold = thresholds_map4[out]
                                min_value, max_value = -threshold*128.0/127.0, threshold
                            f.write("{} {:.7f} {:.7f} {:.7f}\n".format(out, threshold, min_value,
                                                                    max_value))

            # if 'use_torch_observer_for_cali' in self.debug_cmd:
            #     exit(0)
        if self.args.tune_num <= 0 or 'int4' in self.debug_cmd:
            return

        # setp 4: tune to get better threshold of each layers.
        self.tunner = SimpleTuner(self.args, self.tune_ds, self.ppa_list, thresholds_map_absmax)
        thresholds = self.tunner.run()

        # step 5: dump threshold table after tuning
        tuned_threshold_list = []
        with open(self.args.calibration_table, 'w') as f:
            f.write("# genetated time: {}\n".format(datetime.datetime.now()))
            f.write("# histogram number: {}\n".format(self.histogram_bin_num))
            f.write("# sample number: {}\n".format(self.num_samples))
            f.write("# tune number: {}\n###\n".format(self.args.tune_num))
            f.write("# op_name    threshold    min    max\n")
            for i, op_name in enumerate(op_layers):
                threshold = thresholds[op_name]
                layer_name_list.append('{}_{}'.format(i, op_name))
                tuned_threshold_list.append(threshold)
                if 'input_calibration_table' in self.debug_cmd:
                    min_value = threshold_table.thresholds_map[op_name][1]
                    max_value = threshold_table.thresholds_map[op_name][2]
                else:
                    if 'use_torch_observer_for_cali' in self.debug_cmd:
                        qmin, qmax = -128, 127
                        scale = thresholds_map_scale[op_name]
                        zp = thresholds_map_zp[op_name]
                        min_value = float(scale * (qmin - zp))
                        max_value = float(scale * (qmax - zp))
                    else:
                        min_value, max_value, _ = self.activations_statistics[op_name]
                f.write("{} {:.7f} {:.7f} {:.7f}\n".format(op_name, threshold, min_value,
                                                           max_value))
        os.remove(cali_table)
        if 'print_debug_info' in self.debug_cmd:
            th_before_tuned = np.array(thresholds_map_list)
            th_after_tuned = np.array(tuned_threshold_list)
            file_prefix = './{}_{}pics_{}_times_tuned_th_statistic'.format(
                self.args.mlir_file.split('.')[0], self.tunner.args.tune_num,
                self.tunner.tune_steps)
            save_tensor_diff_subplot(th_before_tuned, th_after_tuned, layer_name_list,
                                     'before_tuned', 'after_tuned', file_prefix)
<|MERGE_RESOLUTION|>--- conflicted
+++ resolved
@@ -875,21 +875,12 @@
                 all_data_test = np.zeros(self.args.input_num * res_length)
 
                 for idx in range(self.args.input_num):
-<<<<<<< HEAD
-                    activation = self.get_ref_tensor(idx, evaled_op)
-                    _, _, abs_value = self.activations_statistics[evaled_op]
-                    hist, width = self.histogram(activation, abs_value, self.histogram_bin_num) #绘制直方图，返回频数列表和数据范围
-                    if evaled_op not in histogram_data_map:
-                        histogram_data_map[evaled_op] = hist
-                        histogram_width_map[evaled_op] = width
-=======
                     activation = self.get_ref_tensor(idx, out)
                     if activation is None:
                         continue
                     if 'use_torch_observer_for_cali' in self.debug_cmd:
                         from torch import Tensor
                         self.torchObserver_dict[out](Tensor(activation.astype(np.float32)))
->>>>>>> 1fee5184
                     else:
                         min_value = min(np.min(activation), min_value)
                         max_value = max(np.max(activation), max_value)
