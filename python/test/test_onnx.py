#!/usr/bin/env python3
# Copyright (C) 2022 Sophgo Technologies Inc.  All rights reserved.
#
# TPU-MLIR is licensed under the 2-Clause BSD License except for the
# third-party components.
#
# ==============================================================================

from copy import deepcopy
import numpy as np
import onnx
from onnx import helper
from onnx import TensorProto
from tools.model_runner import mlir_inference, model_inference, onnx_inference, show_fake_cmd
from tools.npz_tool import npz_compare
from tools.model_transform import *
from utils.auto_remove import file_mark, file_clean
from utils.mlir_shell import *
import os
import torch
import torch.nn as nn
import torch.nn.functional as F
import torchvision
import onnxruntime


class ONNX_IR_TESTER(object):
    # This class is built for testing single operator transform.
    def __init__(self,
                 chip: str = "bm1684x",
                 mode: str = "all",
                 dynamic: bool = False,
                 simple: bool = False,
                 disable_thread: bool = False):
        Y, N = True, False
        # yapf: disable
        self.test_cases = {
            #########################################
            # ONNX Test Case, Alphabetically
            #########################################
            # case: (test, bm1684x_support, bm1686_support, cv183x_support)
            "Abs":          (self.test_Abs,         Y, N, Y),
            "Add":          (self.test_Add,         Y, N, Y),
            "AddBcast":     (self.test_AddBcast,    Y, N, N),
            "AddBcast2":    (self.test_AddBcast2,   Y, N, N),
            "AddBcast3":    (self.test_AddBcast3,   N, N, N),  # failed cases
            "Arg":          (self.test_Arg,         Y, N, Y),
            "AddConst":     (self.test_AddConst,    Y, N, Y),
            "AvgPool1d":    (self.test_AvgPool1d,   Y, N, Y),
            "AvgPool2d":    (self.test_AvgPool2d,   Y, N, Y),
            "AvgPool3d":    (self.test_AvgPool3d,   Y, N, Y),
            "AvgPoolOdd":   (self.test_AvgPoolOdd,  Y, N, Y),
            "PadAvgPool2d": (self.test_PadAvgPool2d,Y, N, Y),
            "BatchMatMul":  (self.test_BatchMatMul, Y, N, Y),
            "BCastAdd":     (self.test_BCastAdd,    Y, N, Y),
            "BCastMul":     (self.test_BCastMul,    Y, N, Y),
            "BCastMulCst":  (self.test_BCastMulCst, Y, N, Y),
            "CompareCst":   (self.test_CompareCst,  Y, N, N),
            "Compare":      (self.test_Compare,     Y, N, N),
            "Compare2":     (self.test_Compare2,    N, N, N),
            "Concat":       (self.test_Concat,      Y, N, Y),
            "Concat2":      (self.test_Concat2,     Y, N, Y),
            "Conv1d":       (self.test_Conv1d,      Y, N, Y),
            "Conv2d":       (self.test_Conv2d,      Y, N, Y),
            "Conv3d":       (self.test_Conv3d,      Y, N, Y),
            "ConvStride":   (self.test_ConvStride,  Y, N, Y),
            "ConvDw":       (self.test_ConvDw,      Y, N, Y),
            "ConvTrans":    (self.test_ConvTrans,   Y, N, Y),
            "ConvTrans2":   (self.test_ConvTrans2,  Y, N, Y),  #no pad
            "Clip":         (self.test_Clip,        Y, N, Y),
            "DepthToSpace": (self.test_DepthToSpace,Y, N, Y),
            "Deconv":       (self.test_Deconv,      N, Y, N),
            "Div":          (self.test_Div,         Y, N, Y),
            "DivBcast":     (self.test_DivBcast,    Y, N, N),
            "DivBcast2":    (self.test_DivBcast2,   Y, N, N),
            "Einsum":       (self.test_Einsum,      Y, N, Y),
            "Einsum2":      (self.test_Einsum2,     Y, N, Y),
            "Elu":          (self.test_Elu,         Y, N, N),
            "Erf":          (self.test_Erf,         Y, N, N),
            "Exp":          (self.test_Exp,         Y, N, Y),
            "Expand":       (self.test_Expand,      Y, N, Y),
            "Expand2":      (self.test_Expand2,     Y, N, Y),
            "Floor":        (self.test_floor,       Y, N, N),
            "Gather":       (self.test_Gather,      Y, N, Y),
            "Gemm":         (self.test_Gemm,        Y, N, Y),
            "GroupFC":      (self.test_GroupFC,     Y, N, Y),
            "GRU":          (self.test_GRU,         Y, N, Y),  # test gru output Y
            "GRU2":         (self.test_GRU2,        Y, N, Y),  # test gru output Yh
            "GRU3":         (self.test_GRU3,        Y, N, Y),  # test gru output Y and Yh
            "LeakyRelu":    (self.test_LeakyRelu,   Y, N, Y),
            "Log":          (self.test_Log,         Y, N, Y),
            "LogSoftmax":   (self.test_LogSoftmax,  Y, N, Y),
            "LRN":          (self.test_LRN,         Y, N, Y),
            "LSTM":         (self.test_LSTM,        Y, N, Y),  # output_y
            "LSTM2":        (self.test_LSTM2,       Y, N, Y),  # output all
            "LSTM3":        (self.test_LSTM3,       Y, N, Y),  # output_yh and output_yc
            "MaxPool1d":    (self.test_MaxPool1d,   Y, N, Y),
            "MaxPool2d":    (self.test_MaxPool2d,   Y, N, Y),
            "MaxPool3d":    (self.test_MaxPool3d,   N, N, Y),
            "MatMul":       (self.test_MatMul,      Y, N, Y),
            "MatMul2":      (self.test_MatMul2,     Y, N, Y),
            "Max":          (self.test_Max,         Y, N, Y),
            "MaxBcast":     (self.test_MaxBcast,    Y, N, N),
            "Mul":          (self.test_Mul,         Y, N, Y),
            "MulBcast":     (self.test_MulBcast,    Y, N, N),
            "MulBcast2":    (self.test_MulBcast2,   Y, N, N),
            "Min":          (self.test_Min,         Y, N, Y),
            "MinBcast":     (self.test_MinBcast,    Y, N, N),
            "MulConst":     (self.test_MulConst,    Y, N, Y),
            "Neg":          (self.test_Neg,         Y, N, Y),
            "Pad":          (self.test_Pad,         Y, N, Y),  # zero pad
            "Pad1":         (self.test_Pad1,        Y, N, Y),  # pad val
            "PadEdge":      (self.test_PadEdge,     Y, N, Y),
            "PadReflect":   (self.test_PadReflect,  Y, N, Y),
            "Pow1":         (self.test_Pow1,        Y, N, Y),  # y = x ^ n
            "Pow2":         (self.test_Pow2,        N, N, N),  # y = n ^ x
            "PRelu":        (self.test_PRelu,       Y, N, Y),
            "Resize":       (self.test_Resize,      Y, N, Y),
            "Resize2":      (self.test_Resize2,     Y, N, Y),
            "Reshape":      (self.test_Reshape,     Y, N, N),
            "Reduce":       (self.test_Reduce,      Y, N, Y),
            "Reduce2":      (self.test_Reduce2,     Y, N, Y),
            "ReduceL2":     (self.test_ReduceL2,    Y, N, Y),
            "ReduceMean":   (self.test_ReduceMean,  Y, N, Y),
            "ReduceSum":    (self.test_ReduceSum,   Y, N, Y),
            "ReduceProd":   (self.test_ReduceProd,  Y, N, N),
            "Reciprocal":   (self.test_Reciprocal,  Y, N, Y),
            "Relu":         (self.test_Relu,        Y, N, Y),
            "PermuteMove":  (self.test_PermuteMove, Y, N, Y),
            "ScatterND":    (self.test_ScatterND,   Y, N, N),
            "SiLU":         (self.test_SiLU,        Y, N, Y),
            "Softmax":      (self.test_Softmax,     Y, N, Y),
            "Softplus":     (self.test_Softplus,    Y, N, Y),
            "Squeeze":      (self.test_Squeeze,     Y, N, Y),
            "Sigmoid":      (self.test_Sigmoid,     Y, N, Y),
            "Slice":        (self.test_Slice,       Y, N, Y),
            "Slice2":       (self.test_Slice2,      Y, N, Y),
            "Slice3":       (self.test_Slice3,      Y, N, Y),
            "Split":        (self.test_Split,       Y, N, Y),
            "Scale":        (self.test_Scale,       Y, N, Y),
            "Sqrt":         (self.test_Sqrt,        Y, N, Y),
            "Sub":          (self.test_Sub,         Y, N, Y),
            "Sub2":         (self.test_Sub2,        Y, N, Y),
            "SubBcast":     (self.test_SubBcast,    Y, N, N),
            "SubBcast2":    (self.test_SubBcast2,   Y, N, N),
            "SubConst":     (self.test_SubConst,    Y, N, N),
            "SubConst2":    (self.test_SubConst2,   Y, N, Y),
            "Sum":          (self.test_Sum,         Y, N, Y),
            "Tanh":         (self.test_Tanh,        Y, N, Y),
            "Tile":         (self.test_Tile,        Y, N, Y),
            "Transpose":    (self.test_Transpose,   Y, N, Y),
            "Transpose2":   (self.test_Transpose2,  Y, N, Y),
            "TopK":         (self.test_TopK,        Y, N, N),
            "Upsample":     (self.test_Upsample,    Y, N, N),
            "Where":        (self.test_Where,       Y, N, Y),
            #####################################
            # Torch Test Case, Alphabetically
            #####################################
            # case: (test, bm1684x_support, bm1686_support, cv183x_support)
            "TorchActivation":      (self.test_TorchActivation,     N, N, Y),
            "TorchArgmax":          (self.test_TorchArgmax,         N, N, N),
            "TorchChannelShuffle":  (self.test_TorchChannelShuffle, N, N, N),
            "TorchChunk":           (self.test_TorchChunk,          Y, N, Y),
            "TorchConv2d":          (self.test_TorchConv2d,         N, N, Y),
            "TorchConv3dTrans":     (self.test_TorchConv3dTrans,    Y, N, Y),
            "TorchHardSwish":       (self.test_TorchHardSwish,      Y, N, Y),
            "TorchHardSigmoid":     (self.test_TorchHardSigmoid,    Y, N, Y),
            "TorchGelu":            (self.test_TorchGelu,           Y, N, Y),
            "TorchGroupNorm":       (self.test_TorchGroupNorm,      Y, N, N),
            "TorchGroupNorm2":      (self.test_TorchGroupNorm2,     Y, N, N),
            "TorchGRU":             (self.test_TorchGRU,            Y, N, Y),
            "TorchIdentity":        (self.test_TorchIdentity,       Y, N, Y),
            "TorchIndexCopy":       (self.test_TorchIndexCopy,      N, N, N),
            "TorchInstanceNorm":    (self.test_TorchInstanceNorm,   Y, N, N),
            "TorchInstanceNorm2":   (self.test_TorchInstanceNorm2,  Y, N, N),
            "TorchLayerGroup":      (self.test_TorchLayerGroup,     Y, N, Y),
            "TorchLayerNorm":       (self.test_TorchLayerNorm,      Y, N, Y),
            "TorchLayerNorm2":      (self.test_TorchLayerNorm2,     Y, N, Y),
            "TorchLogSoftmax":      (self.test_TorchLogSoftmax,     Y, N, Y),
            "TorchLSTM":            (self.test_TorchLSTM,           Y, N, Y),
            "TorchMaskedFill":      (self.test_TorchMaskedFill,     Y, N, N),
            "TorchNonZero":         (self.test_TorchNonZero,        Y, N, N),
            "TorchReflectionPad":   (self.test_TorchReflectionPad,  Y, N, Y),
            "TorchRoiAlign":        (self.test_TorchRoiAlign,       Y, N, N),
            "TorchSize":            (self.test_TorchSize,           Y, N, Y),
            "TorchStd":             (self.test_TorchStd,            Y, N, Y),
            "TorchWhere":           (self.test_TorchWhere,          Y, N, N),
            "TorchZeroPad":         (self.test_TorchZeroPad,        Y, N, Y),
            #########################################
            # Special Pass test case, Alphabetically
            #########################################
            # case: (test, bm1684x_support, bm1686_support, cv183x_support)
            "ArgError":         (self.test_ArgError,        Y, N, N),
            "ArgReducefull":    (self.test_ArgReducefull,   Y, N, N),
            "ConcatFuse":       (self.test_ConcatFuse,      Y, N, Y),
            "ConcatToSpace":    (self.test_ConcatToSpace,   Y, N, N),
            "Conv3dTo2d":       (self.test_Conv3dTo2d,      Y, N, Y),
            "Div2Mul":          (self.test_Div2Mul,         Y, N, Y),
            "ConvSlice":        (self.test_ConvSlice,       Y, N, N),
            "GaToSlice":        (self.test_GaToSlice,       Y, N, Y),
            "Mul2Scale":        (self.test_Mul2Scale,       Y, N, Y),
            "MatMulTranspose":  (self.test_MatMulTranspose, Y, N, Y),
            "MatMulTranspose2":  (self.test_MatMulTranspose2, Y, N, Y),
            "MatMulTranspose3":  (self.test_MatMulTranspose3, Y, N, Y),
            "PadConv1d":        (self.test_PadConv1d,       N, N, Y),
            "PadConv2d":        (self.test_PadConv2d,       Y, N, Y),
            "PadConv3d":        (self.test_PadConv3d,       N, N, N),
            "PadPool1d":        (self.test_PadPool1d,       N, N, Y),
            "PadPool2d":        (self.test_PadPool2d,       N, N, Y),
            "PadPool3d":        (self.test_PadPool3d,       N, N, Y),
            "PixelNorm":        (self.test_PixelNorm,       Y, N, N),
            "PixelNorm2":       (self.test_PixelNorm2,      Y, N, N),
            "PermuteFuse":      (self.test_PermuteFuse,     Y, N, Y),
            "PermutePad":       (self.test_PermutePad,      Y, N, N),
            "PermuteToReorg":   (self.test_PermuteToReorg,  Y, N, Y),
            "PermuteToReorg2":  (self.test_PermuteToReorg2, Y, N, Y),
            "PermuteToReshape": (self.test_PermuteToReshape,Y, N, N),
            "Permute5dSplit":   (self.test_Permute5dSplit,  Y, N, Y),
            "PoolAfterRelu":    (self.test_PoolAfterRelu,   Y, N, Y),
            "PoolSignError":    (self.test_PoolSignError,   Y, N, Y),
            "ReshapeFuse":      (self.test_ReshapeFuse,     Y, N, Y),
            "ReduceTranspose":  (self.test_ReduceTranspose, Y, N, N),
            "ReduceFuse":       (self.test_ReduceFuse,      Y, N, Y),
            "SwapDimInner":     (self.test_SwapDimInner,    Y, N, N),
            "SliceToReverse":   (self.test_SliceToReverse,  Y, N, N),
            "StaticDynMixed":   (self.test_StaticDynMixed,  Y, N, N),
            "TransposeArg":     (self.test_TransposeArg,    Y, N, Y),
            #"If":               (self.test_If,    Y, N, N),
            #"If2":               (self.test_If_v2,    Y, N, N),
            #"Loop" :            (self.test_Loop,    Y, N, N)
        }
        # yapf: enable

        # no quantization when quant_mode == "f32"
        self.support_quant_modes = ["f32", "f16", "bf16", "int8"]
        #self.support_quant_modes = ["f32", "f16", "bf16", "int8", "int4"]
        self.support_asym = [True, False]
        self.model_file = ".bmodel"
        self.is_cv18xx = False
        self.chip = chip.lower()
        self.dynamic = dynamic
        self.simple = simple
        self.multithread = not disable_thread
        if self.simple:
            self.support_quant_modes = ["f16", "int8"]
            self.support_asym = [False]
        if self.chip.startswith("cv18"):
            self.support_quant_modes = ["bf16", "int8"]
            self.support_asym = [False]
            self.model_file = ".cvimodel"
            self.is_cv18xx = True
        elif self.chip == "bm1684":
            self.support_quant_modes = ["f32", "int8"]
            self.support_asym = [False]
        self.mode = mode.lower()
        if self.mode == "" or self.mode == "all":
            self.quant_modes = self.support_quant_modes
        else:
            if self.mode not in self.support_quant_modes:
                raise RuntimeError("{} not support mode: {}".format(self.chip, self.mode))
            self.quant_modes = [self.mode]

    def test_single(self, case: str):
        np.random.seed(0)
        torch.manual_seed(7)
        print("Test: {}".format(case))
        if case in self.test_cases:
            func, _, _, _ = self.test_cases[case]
            func(case)
            print("====== TEST {} Success ======".format(case))
        else:
            raise RuntimeError("case [{}] is not exist".format(case))

    def check_support(self, case):
        _, bm1684x_support, bm1686_support, cv183x_support = self.test_cases[case]
        if self.is_cv18xx and cv183x_support:
            return True
        if self.chip == "bm1684x" and bm1684x_support:
            return True
        if self.chip == "bm1686" and bm1686_support:
            return True
        return False

    def create_random_input(self, graph_def: onnx.GraphProto):
        inputs = {}
        for i in graph_def.input:
            # only float input can use this
            assert (i.type.tensor_type.elem_type == onnx.TensorProto.FLOAT)
            name = i.name
            shape = [s.dim_value for s in i.type.tensor_type.shape.dim]
            inputs[name] = np.clip(np.random.randn(*shape).astype(np.float32), -10, 10)
        return inputs

    def onnx_convert(self, input_data: dict, graph_def, model_name: str):
        # onnx --> mlir conversion (origin and optimized mlir models will be generated and saved)
        fp32_mlir = "{}.mlir".format(model_name)
        model_def = helper.make_model(graph_def, producer_name=model_name)
        model_def.opset_import[0].version = 13
        onnx.checker.check_model(model_def)
        tool = OnnxTransformer(model_name, model_def)
        node_name_mapping = tool.converter.node_name_mapping
        tool.model_transform(fp32_mlir)

        onnx_model = "{}_opt.onnx".format(model_name)
        input_npz = "{}_in_fp32.npz".format(model_name)
        file_mark(input_npz)
        for name in input_data:
            if input_data[name].dtype in [np.int64, np.int32]:
                input_data[name] = input_data[name].astype(np.int32)
            else:
                input_data[name] = input_data[name].astype(np.float32)
        np.savez(input_npz, **input_data)
        # top mlir outputs will be inferenced first in case the quant mode is int8
        show_fake_cmd(input_npz, onnx_model, "onnx_out.npz")
        onnx_outs = onnx_inference(input_data, onnx_model, True)
        show_fake_cmd(input_npz, fp32_mlir, "top_out.npz")
        top_mlir_outs = mlir_inference(input_data, fp32_mlir, True)
        # save ref and cali table
        self.ref_npz = "{}_top_out.npz".format(model_name)
        file_mark(self.ref_npz)
        np.savez(self.ref_npz, **top_mlir_outs)
        self.table_name = "{}_cali_table".format(model_name)
        self.make_test_calibration_table(top_mlir_outs, self.table_name)
        return (onnx_outs, top_mlir_outs, input_npz, node_name_mapping)

    def bmodel_generate(self, model_name: str, quant_mode: str, isAsym: bool = False):

        top_mlir = "{}.mlir".format(model_name)
        tpu_mlir = "{}_{}".format(model_name, quant_mode)
        table = None
        if quant_mode == "int8" or quant_mode == "int4":
            tpu_mlir += "_asym" if isAsym else "_sym"
            table = self.table_name

        # lowering
        mlir_lowering(top_mlir,
                      tpu_mlir + ".mlir",
                      mode=quant_mode,
                      chip=self.chip,
                      cali_table=table,
                      asymmetric=isAsym)

        # transform
        tpu_final = tpu_mlir + "_final.mlir"
        bmodel = tpu_mlir + self.model_file
        if self.chip == "bm1684" or self.dynamic:
            # TODO: dynamic cast not support now
            quant_input = True
            quant_output = True
        else:
            quant_input = False
            quant_output = False
        mlir_to_model(tpu_mlir + ".mlir", bmodel, tpu_final, self.dynamic, quant_input,
                      quant_output)
        return (tpu_mlir + ".mlir", bmodel)

    def inference_and_compare(self,
                              tpu_mlir: str,
                              bmodel: str,
                              input_npz: str,
                              quant_mode: str,
                              model_name: str,
                              isAsym: bool = False):
        ref_tpu_tolerance = "0.9,0.9"
        input_data = np.load(input_npz)
        # tpu mlir inference and compare
        if quant_mode == "int8":
            ref_tpu_tolerance = "0.95,0.70" if not isAsym else "0.90,0.54"
        elif quant_mode == "int4":
            ref_tpu_tolerance = "0.90,0.60"
        elif quant_mode == "bf16":
            ref_tpu_tolerance = "0.95,0.85"
        tpu_npz = tpu_mlir.replace(".mlir", "_tpu_out.npz")
        file_mark(tpu_npz)
        show_fake_cmd(input_npz, tpu_mlir, tpu_npz)
        tpu_mlir_outs = mlir_inference(input_data, tpu_mlir, dump_all=True)
        np.savez(tpu_npz, **tpu_mlir_outs)
        npz_compare([self.ref_npz, tpu_npz, "--tolerance", ref_tpu_tolerance, "-v"])
        # bmodel / cvimodel inference and compare
        model_npz = bmodel.replace("." + bmodel.split(".")[-1], "_model_out.npz")
        file_mark(model_npz)
        show_fake_cmd(input_npz, bmodel, model_npz)
        model_outs = model_inference(input_data, bmodel)
        np.savez(model_npz, **model_outs)
        npz_compare([tpu_npz, model_npz, "--tolerance", "0.95,0.80", "-v"])

        msg = quant_mode.upper()
        if quant_mode == "int8" or quant_mode == "int4":
            msg += ", Asymmetric: {}".format(isAsym)

        print("[Success] test {} {}".format(model_name, msg))

    def make_test_calibration_table(self, tensors, table_name):
        # simple calibration table
        with open(table_name, 'w') as f:
            for name in tensors:
                flatten_tensor = tensors[name].flatten()
                max_val = max(flatten_tensor)
                min_val = min(flatten_tensor)
                if max_val == min_val:
                    max_val = max_val + 0.01
                t = 1.1 * max(abs(min_val), abs(max_val)) + 0.01
                f.write("{} {} {} {}\n".format(name, t, min_val, max_val))

    def simple_onnx_inference(self, input_data, onnx_file):
        ort_session = onnxruntime.InferenceSession(onnx_file)
        return ort_session.run(None, input_data)

    def square_rooted(self, x):
        return np.sqrt(sum([a * a for a in x]))

    def cosine_similarity(self, x, y):
        numerator = sum(a * b for a, b in zip(x, y))
        denominator = self.square_rooted(x) * self.square_rooted(y)
        return round(numerator / float(denominator), 3)

    def compare(self, ref_out, targe_out):
        if ref_out.dtype in [np.int64, np.int32, np.int16, np.int8]:
            cos = self.cosine_similarity(ref_out, targe_out)
            assert (cos > 0.999)
        else:
            np.testing.assert_allclose(ref_out, targe_out, rtol=1e-5, atol=1e-01)

    def torch_and_onnx_compare(self, input_data: dict, onnx_file: str, origin_output):
        onnx_outs = self.simple_onnx_inference(input_data, onnx_file)
        num_outputs = len(onnx_outs)
        if isinstance(origin_output, tuple):
            assert (len(origin_output) == num_outputs)
            for i in range(num_outputs):
                x = origin_output[i].data.numpy().flatten()
                y = onnx_outs[i].flatten()
                self.compare(x, y)
        else:
            self.compare(origin_output.data.numpy().flatten(), onnx_outs[0].flatten())
        print("* Torch and Onnx result compared *")

    def torch_and_test(self, inputs, torch_model: nn.Module, model_name: str):
        if isinstance(inputs, tuple):
            origin_output = torch_model(*inputs)
        else:
            origin_output = torch_model(inputs)
        onnx_file = model_name + ".onnx"
        in_names = []
        in_data = {}
        if isinstance(inputs, tuple):
            for idx, input in enumerate(inputs):
                name = "in_{}".format(idx)
                in_names.append(name)
                in_data[name] = input.data.numpy().astype(np.float32)
        else:
            in_names.append('in_0')
            in_data['in_0'] = inputs.data.numpy().astype(np.float32)

        torch.onnx.export(
            torch_model,
            inputs,
            onnx_file,
            export_params=True,
            verbose=True,
            opset_version=13,  # export hardswish needed
            input_names=in_names)
        onnx_model = onnx.load(onnx_file)
        self.torch_and_onnx_compare(in_data, onnx_file, origin_output)
        self.onnx_and_test(onnx_model.graph, name=model_name, input_data=in_data)

<<<<<<< HEAD
    def onnx_and_test(self, graph_def, name: str = "", input_data: dict = None, qdq: bool = False, check_last: bool = False):
=======
    def onnx_and_test(self, graph_def, name: str = "", input_data: dict = None):
>>>>>>> e17c03f6
        if input_data is None:
            input_data = self.create_random_input(graph_def)
        model_name = name if name else graph_def.name
        onnx_outs, top_mlir_outs, input_npz, node_name_mapping = self.onnx_convert(
            input_data, graph_def, model_name)
        # this assumes that outputs are in order, i.e. the last one is the output
        if check_last:
            top_mlir_outs[list(onnx_outs.keys())[-1]] = list(top_mlir_outs.values())[-1]
        # test onnx and mlir outputs
        counter = 0
        for name in onnx_outs:
            if name in top_mlir_outs:
                print("Compare onnx and mlir:{}\n".format(name))
                top_mlir_output = top_mlir_outs[name].flatten()
                onnx_output = onnx_outs[name].flatten()
                self.compare(onnx_output, top_mlir_output)
                counter += 1
            elif name in node_name_mapping:
                mapped_name = node_name_mapping[name]
                if mapped_name in top_mlir_outs:
                    print("Compare onnx and mlir:{}\n".format(mapped_name))
                    top_mlir_output = top_mlir_outs[mapped_name].flatten()
                    onnx_output = onnx_outs[name].flatten()
                    self.compare(onnx_output, top_mlir_output)
                    counter += 1
        if counter == 0:
            raise RuntimeError("No compare between onnx outs and mlir outts")
        print("Success: ONNX outs and Mlir outs are equal\n")
        for quant_mode in self.quant_modes:
            if quant_mode == "int8" or quant_mode == "int4":
                for isAsym in self.support_asym:
                    tpu_mlir, bmodel = self.bmodel_generate(model_name, quant_mode, isAsym)
                    self.inference_and_compare(tpu_mlir, bmodel, input_npz, quant_mode, model_name,
                                               isAsym)
            else:
                tpu_mlir, bmodel = self.bmodel_generate(model_name, quant_mode)
                self.inference_and_compare(tpu_mlir, bmodel, input_npz, quant_mode, model_name)

    ##################################
    # adding operators from here
    ##################################
    def AvgPoolBase(self, case_name, input_shape, output_shape, kernel, strides):
        input = helper.make_tensor_value_info('input', TensorProto.FLOAT, input_shape)
        output = helper.make_tensor_value_info('output', TensorProto.FLOAT, output_shape)

        pool_def = helper.make_node(
            'AveragePool',
            inputs=['input'],
            outputs=['output'],
            kernel_shape=kernel,
            strides=strides,
        )
        graph_def = helper.make_graph([pool_def], case_name, [input], [output])
        self.onnx_and_test(graph_def)

    def test_AvgPool1d(self, case_name):
        input_shape = [1, 32, 128]
        output_shape = [1, 32, 64]
        input = helper.make_tensor_value_info('input', TensorProto.FLOAT, input_shape)
        output = helper.make_tensor_value_info('output', TensorProto.FLOAT, output_shape)

        pool_def = helper.make_node(
            'AveragePool',
            inputs=['input'],
            outputs=['pool_output'],
            kernel_shape=[2],
            strides=[2],
        )

        mul_const = helper.make_tensor(name='const_mul',
                                       data_type=TensorProto.FLOAT,
                                       dims=[],
                                       vals=[2.0])
        mul_def = helper.make_node('Mul', ['pool_output', 'const_mul'], ['output'])

        graph_def = helper.make_graph([pool_def, mul_def],
                                      case_name, [input], [output],
                                      initializer=[mul_const])
        self.onnx_and_test(graph_def)

    def test_AvgPool2d(self, case_name):
        self.AvgPoolBase(case_name, [1, 32, 128, 128], [1, 32, 64, 64], [2, 2], [2, 2])

    def test_AvgPoolOdd(self, case_name):
        self.AvgPoolBase(case_name, [1, 32, 143, 143], [1, 32, 71, 71], [2, 2], [2, 2])

    def test_AvgPool3d(self, case_name):
        self.AvgPoolBase(case_name, [2, 32, 16, 32, 64], [2, 32, 8, 16, 32], [2, 2, 2], [2, 2, 2])

    def test_PadAvgPool2d(self, case_name):
        input_shape = [1, 16, 56, 56]
        output_shape = [1, 16, 56, 56]
        kernel_shape = [3, 3]
        strides = [1, 1]
        pads = np.array([0, 0, 1, 1, 0, 0, 1, 1]).astype(np.int64)

        input = helper.make_tensor_value_info('input', TensorProto.FLOAT, input_shape)
        output = helper.make_tensor_value_info('output', TensorProto.FLOAT, output_shape)
        pad_val = helper.make_tensor(name='pads',
                                     data_type=onnx.TensorProto.INT64,
                                     dims=pads.shape,
                                     vals=pads.flatten())
        pad_def = helper.make_node("Pad", ['input', 'pads'],
                                   outputs=['pad_output'],
                                   mode='constant')
        avgpool_def = helper.make_node(
            "AveragePool",
            inputs=['pad_output'],
            outputs=['output'],
            kernel_shape=kernel_shape,
            strides=strides,
        )
        graph_def = helper.make_graph([pad_def, avgpool_def],
                                      case_name, [input], [output],
                                      initializer=[pad_val])
        self.onnx_and_test(graph_def)

    def test_BatchMatMul(self, case_name):
        # matmul(1x16x40x64, 1x16x64x40) => 1x16x40x40
        input1_shape = [4, 16, 40, 64]
        input2_shape = [4, 16, 64, 40]
        output_shape = [4, 16, 40, 40]

        input1 = helper.make_tensor_value_info('input1', TensorProto.FLOAT, input1_shape)
        input2 = helper.make_tensor_value_info('input2', TensorProto.FLOAT, input2_shape)
        output = helper.make_tensor_value_info('output', TensorProto.FLOAT, output_shape)

        matmul_node = helper.make_node(
            'MatMul',  # node name
            ['input1', 'input2'],  # inputs
            ['output'],  # outputs
        )

        graph_def = helper.make_graph(
            [matmul_node],
            case_name,
            [input1, input2],
            [output],
        )
        self.onnx_and_test(graph_def)

    def MaxPoolBase(self, case_name, input_shape, output_shape, kernel, strides):
        input = helper.make_tensor_value_info('input', TensorProto.FLOAT, input_shape)
        output = helper.make_tensor_value_info('output', TensorProto.FLOAT, output_shape)

        pool_def = helper.make_node(
            'MaxPool',
            inputs=['input'],
            outputs=['output'],
            kernel_shape=kernel,
            strides=strides,
        )
        graph_def = helper.make_graph([pool_def], case_name, [input], [output])
        self.onnx_and_test(graph_def)

    def test_GroupFC(self, case_name):
        input_shape = [16, 40, 43]
        filter_shape = [16, 43, 48]
        bias_shape = [16, 1, 48]
        output_shape = [16, 40, 48]

        input_data = np.random.rand(*input_shape).astype(np.float32)
        filter_data = np.random.rand(*filter_shape).astype(np.float32)
        bias_data = np.random.rand(*bias_shape).astype(np.float32)

        input = helper.make_tensor_value_info('input', TensorProto.FLOAT, input_shape)
        output = helper.make_tensor_value_info('output', TensorProto.FLOAT, output_shape)

        filter_def = onnx.helper.make_node(
            'Constant',
            inputs=[],
            outputs=['filter'],
            value=onnx.helper.make_tensor(
                name='const_tensor',
                data_type=onnx.TensorProto.FLOAT,
                dims=filter_data.shape,
                vals=filter_data.flatten(),
            ),
        )
        bias_def = onnx.helper.make_node(
            'Constant',
            inputs=[],
            outputs=['bias'],
            value=onnx.helper.make_tensor(
                name='const_tensor',
                data_type=onnx.TensorProto.FLOAT,
                dims=bias_data.shape,
                vals=bias_data.flatten(),
            ),
        )

        fc_node = helper.make_node(
            'MatMul',  # node name
            ['input', 'filter'],  # inputs
            ['fc'],  # outputs
        )
        add_node = helper.make_node(
            'Add',
            ['fc', 'bias'],
            ['output'],
        )

        graph_def = helper.make_graph([filter_def, bias_def, fc_node, add_node], case_name, [input],
                                      [output])
        self.onnx_and_test(graph_def)

    def test_GRU(self, case_name):
        seq_length = 75
        batch_size = 2
        num_dir = 2
        input_size = 64
        hidden_size = 32
        direction = 'forward' if num_dir == 1 else 'bidirectional'
        h_data = np.random.rand(num_dir, batch_size, hidden_size).astype(np.float32)
        w_data = np.random.rand(num_dir, 3 * hidden_size, input_size).astype(np.float32)
        r_data = np.random.rand(num_dir, 3 * hidden_size, hidden_size).astype(np.float32)
        b_data = np.random.rand(num_dir, 6 * hidden_size).astype(np.float32)

        input = helper.make_tensor_value_info('input', TensorProto.FLOAT,
                                              [seq_length, batch_size, input_size])

        Y = helper.make_tensor_value_info('Y', TensorProto.FLOAT,
                                          [seq_length, num_dir, batch_size, hidden_size])

        w_value = helper.make_tensor(
            name='w',
            data_type=onnx.TensorProto.FLOAT,
            dims=w_data.shape,
            vals=w_data.flatten(),
        )
        r_value = helper.make_tensor(
            name='r',
            data_type=onnx.TensorProto.FLOAT,
            dims=r_data.shape,
            vals=r_data.flatten(),
        )
        b_value = helper.make_tensor(
            name='b',
            data_type=onnx.TensorProto.FLOAT,
            dims=b_data.shape,
            vals=b_data.flatten(),
        )
        h_value = helper.make_tensor(
            name='h',
            data_type=onnx.TensorProto.FLOAT,
            dims=h_data.shape,
            vals=h_data.flatten(),
        )
        gru_def = helper.make_node(
            "GRU",
            inputs=['input', 'w', 'r', 'b', '', 'h'],
            outputs=['Y', ''],
            direction=direction,
            hidden_size=hidden_size,
            linear_before_reset=1,
        )
        graph_def = helper.make_graph([gru_def],
                                      case_name, [input], [Y],
                                      initializer=[w_value, r_value, b_value, h_value])
        if self.is_cv18xx:
            input_data = {}
            input_data["input"] = np.random.rand(seq_length, batch_size,
                                                 input_size).astype(np.float32)
            self.onnx_and_test(graph_def, input_data=input_data)
            return
        self.onnx_and_test(graph_def)

    def test_GRU2(self, case_name):
        seq_length = 75
        batch_size = 2
        num_dir = 2
        input_size = 128
        hidden_size = 64
        direction = 'forward' if num_dir == 1 else 'bidirectional'
        h_data = np.random.rand(num_dir, batch_size, hidden_size).astype(np.float32)
        w_data = np.random.rand(num_dir, 3 * hidden_size, input_size).astype(np.float32)
        r_data = np.random.rand(num_dir, 3 * hidden_size, hidden_size).astype(np.float32)
        b_data = np.random.rand(num_dir, 6 * hidden_size).astype(np.float32)

        input = helper.make_tensor_value_info('input', TensorProto.FLOAT,
                                              [seq_length, batch_size, input_size])

        Y_h = helper.make_tensor_value_info('Y_h', TensorProto.FLOAT,
                                            [num_dir, batch_size, hidden_size])

        w_value = helper.make_tensor(
            name='w',
            data_type=onnx.TensorProto.FLOAT,
            dims=w_data.shape,
            vals=w_data.flatten(),
        )
        r_value = helper.make_tensor(
            name='r',
            data_type=onnx.TensorProto.FLOAT,
            dims=r_data.shape,
            vals=r_data.flatten(),
        )
        b_value = helper.make_tensor(
            name='b',
            data_type=onnx.TensorProto.FLOAT,
            dims=b_data.shape,
            vals=b_data.flatten(),
        )
        h_value = helper.make_tensor(
            name='h',
            data_type=onnx.TensorProto.FLOAT,
            dims=h_data.shape,
            vals=h_data.flatten(),
        )
        gru_def = helper.make_node(
            "GRU",
            inputs=['input', 'w', 'r', 'b', '', 'h'],
            outputs=['', 'Y_h'],
            direction=direction,
            hidden_size=hidden_size,
            linear_before_reset=1,
        )
        graph_def = helper.make_graph([gru_def],
                                      case_name, [input], [Y_h],
                                      initializer=[w_value, r_value, b_value, h_value])
        if self.is_cv18xx:
            input_data = {}
            input_data["input"] = np.random.rand(seq_length, batch_size,
                                                 input_size).astype(np.float32)
            self.onnx_and_test(graph_def, input_data=input_data)
            return
        self.onnx_and_test(graph_def)

    def test_GRU3(self, case_name):
        seq_length = 75
        batch_size = 2
        num_dir = 2
        input_size = 64
        hidden_size = 32
        direction = 'forward' if num_dir == 1 else 'bidirectional'
        h_data = np.random.rand(num_dir, batch_size, hidden_size).astype(np.float32)
        w_data = np.random.rand(num_dir, 3 * hidden_size, input_size).astype(np.float32)
        r_data = np.random.rand(num_dir, 3 * hidden_size, hidden_size).astype(np.float32)
        b_data = np.random.rand(num_dir, 6 * hidden_size).astype(np.float32)

        input = helper.make_tensor_value_info('input', TensorProto.FLOAT,
                                              [seq_length, batch_size, input_size])

        Y = helper.make_tensor_value_info('Y', TensorProto.FLOAT,
                                          [seq_length, num_dir, batch_size, hidden_size])
        Y_h = helper.make_tensor_value_info('Y_h', TensorProto.FLOAT,
                                            [num_dir, batch_size, hidden_size])
        w_value = helper.make_tensor(
            name='w',
            data_type=onnx.TensorProto.FLOAT,
            dims=w_data.shape,
            vals=w_data.flatten(),
        )
        r_value = helper.make_tensor(
            name='r',
            data_type=onnx.TensorProto.FLOAT,
            dims=r_data.shape,
            vals=r_data.flatten(),
        )
        b_value = helper.make_tensor(
            name='b',
            data_type=onnx.TensorProto.FLOAT,
            dims=b_data.shape,
            vals=b_data.flatten(),
        )
        h_value = helper.make_tensor(
            name='h',
            data_type=onnx.TensorProto.FLOAT,
            dims=h_data.shape,
            vals=h_data.flatten(),
        )
        gru_def = helper.make_node(
            "GRU",
            inputs=['input', 'w', 'r', 'b', '', 'h'],
            outputs=['Y', 'Y_h'],
            direction=direction,
            hidden_size=hidden_size,
            linear_before_reset=1,
        )
        graph_def = helper.make_graph([gru_def],
                                      case_name, [input], [Y, Y_h],
                                      initializer=[w_value, r_value, b_value, h_value])
        if self.is_cv18xx:
            input_data = {}
            input_data["input"] = np.random.rand(seq_length, batch_size,
                                                 input_size).astype(np.float32)
            self.onnx_and_test(graph_def, input_data=input_data)
            return
        self.onnx_and_test(graph_def)

    def test_MaxPool1d(self, case_name):
        self.MaxPoolBase(case_name, [1, 32, 128], [1, 32, 64], [2], [2])

    def test_MaxPool2d(self, case_name):
        self.MaxPoolBase(case_name, [1, 32, 128, 128], [1, 32, 64, 64], [2, 2], [2, 2])

    def test_MaxPool3d(self, case_name):
        self.MaxPoolBase(case_name, [1, 32, 16, 32, 64], [1, 32, 8, 16, 63], [2, 1, 2], [2, 2, 1])

    def ConvBase(self, case_name, input_shape, filter_shape, output_shape, kernel, padding, stride,
                 dilation, groups):
        weight_data = np.random.randn(*filter_shape).astype(np.float32)
        bias_data = np.random.randn(output_shape[1]).astype(np.float32)

        input = helper.make_tensor_value_info('input', TensorProto.FLOAT, input_shape)
        output = helper.make_tensor_value_info('output', TensorProto.FLOAT, output_shape)
        weight = helper.make_tensor('weight', TensorProto.FLOAT, filter_shape, weight_data)
        bias = helper.make_tensor('bias', TensorProto.FLOAT, list(bias_data.shape), bias_data)

        conv_def = helper.make_node(
            "Conv",
            inputs=['input', 'weight', 'bias'],
            outputs=['output'],
            kernel_shape=kernel,
            pads=padding,
            strides=stride,
            dilations=dilation,
            group=groups,
        )

        graph_def = helper.make_graph([conv_def],
                                      case_name, [input], [output],
                                      initializer=[weight, bias])
        self.onnx_and_test(graph_def)

    def test_Conv1d(self, case_name):
        oc = 32
        self.ConvBase(case_name, [1, 16, 100], [oc, 16, 3], [1, oc, 100], [3], [1, 1], [1], [1], 1)

    def test_Conv2d(self, case_name):
        batchs = [1, 2, 4]
        for idx, batch in enumerate(batchs):
            input_shape = [batch, 16, 100, 100]
            filter_shape = [65, 16, 3, 3]
            output_shape = [batch, 65, 100, 100]
            self.ConvBase("{}_{}".format(case_name, idx),
                          input_shape,
                          filter_shape,
                          output_shape,
                          kernel=[3, 3],
                          padding=[1, 1, 1, 1],
                          stride=[1, 1],
                          dilation=[1, 1],
                          groups=1)

    def test_ConvDw(self, case_name):
        input_shape = [1, 16, 100, 100]
        filter_shape = [16, 1, 3, 3]
        output_shape = [1, 16, 100, 100]
        self.ConvBase(case_name,
                      input_shape,
                      filter_shape,
                      output_shape,
                      kernel=[3, 3],
                      padding=[1, 1, 1, 1],
                      stride=[1, 1],
                      dilation=[1, 1],
                      groups=16)

    def test_ConvStride(self, case_name):
        in_shape0 = [1, 32, 320, 320]
        f_shape0 = [64, 32, 3, 3]
        f_shape1 = [32, 64, 1, 1]
        out_shape = [1, 32, 160, 160]

        f_data0 = np.random.randn(*f_shape0).astype(np.float32)
        f_data1 = np.random.randn(*f_shape1).astype(np.float32)
        input = helper.make_tensor_value_info('input', TensorProto.FLOAT, in_shape0)
        filter0 = helper.make_tensor('filter0', TensorProto.FLOAT, f_shape0, f_data0)
        filter1 = helper.make_tensor('filter1', TensorProto.FLOAT, f_shape1, f_data1)
        output = helper.make_tensor_value_info('output', TensorProto.FLOAT, out_shape)

        conv0_def = helper.make_node(
            "Conv",
            inputs=['input', 'filter0'],
            outputs=['x1'],
            kernel_shape=[3, 3],
            pads=[1, 1, 1, 1],
            strides=[2, 2],
            dilations=[1, 1],
            group=1,
        )
        sigmoid_def = helper.make_node(
            "Sigmoid",
            inputs=['x1'],
            outputs=['x2'],
        )
        mul_def = helper.make_node(
            "Mul",
            inputs=['x1', 'x2'],
            outputs=['x3'],
        )
        conv1_def = helper.make_node(
            "Conv",
            inputs=['x3', 'filter1'],
            outputs=['output'],
            kernel_shape=[1, 1],
            pads=[0, 0, 0, 0],
            strides=[1, 1],
            dilations=[1, 1],
            group=1,
        )
        graph_def = helper.make_graph([conv0_def, sigmoid_def, mul_def, conv1_def],
                                      case_name, [input], [output],
                                      initializer=[filter0, filter1])
        self.onnx_and_test(graph_def)

    def test_Conv3d(self, case_name):
        oc = 32
        input_shape = [1, 16, 10, 30, 50]
        filter_shape = [oc, 16, 3, 3, 3]
        output_shape = [1, oc, 10, 30, 50]
        self.ConvBase(case_name,
                      input_shape,
                      filter_shape,
                      output_shape,
                      kernel=[3, 3, 3],
                      padding=[1, 1, 1, 1, 1, 1],
                      stride=[1, 1, 1],
                      dilation=[1, 1, 1],
                      groups=1)

    def test_SiLU(self, case_name):
        input_shape = [1, 16, 64, 64]
        output_shape = [1, 16, 64, 64]

        input = helper.make_tensor_value_info('input', TensorProto.FLOAT, input_shape)
        output = helper.make_tensor_value_info('output', TensorProto.FLOAT, output_shape)

        sigmoid_def = helper.make_node(
            "Sigmoid",
            inputs=['input'],
            outputs=['x1'],
        )
        mul_def = helper.make_node(
            "Mul",
            inputs=['input', 'x1'],
            outputs=['output'],
        )
        graph_def = helper.make_graph([sigmoid_def, mul_def], case_name, [input], [output])
        self.onnx_and_test(graph_def)

    def test_Concat(self, case_name):
        input_shape = {"input1": [1, 2, 64], "input2": [1, 3, 64], "input3": [1, 4, 64]}
        output_shape = [1, 2 + 3 + 4, 64]
        inputs = [
            helper.make_tensor_value_info(k, TensorProto.FLOAT, x) for k, x in input_shape.items()
        ]
        output = helper.make_tensor_value_info("output", TensorProto.FLOAT, output_shape)

        concat_def = helper.make_node("Concat",
                                      inputs=list(input_shape.keys()),
                                      outputs=["output"],
                                      axis=1)

        graph_def = helper.make_graph([concat_def], case_name, inputs, [output])
        self.onnx_and_test(graph_def)

    def test_Concat2(self, case_name):
        input_shape = [1, 192, 256]
        x_shape = [1, 192, 16]
        output_shape = [1, 192, 288]
        input = helper.make_tensor_value_info('input', TensorProto.FLOAT, input_shape)
        output = helper.make_tensor_value_info('output', TensorProto.FLOAT, output_shape)
        x1_data = np.random.randn(*x_shape).astype(np.float32)
        x1_node_def = onnx.helper.make_tensor(
            name='X1',
            data_type=onnx.TensorProto.FLOAT,
            dims=x_shape,
            vals=x1_data.flatten(),
        )
        x2_data = np.random.randn(*x_shape).astype(np.float32)
        x2_node_def = onnx.helper.make_tensor(
            name='X2',
            data_type=onnx.TensorProto.FLOAT,
            dims=x_shape,
            vals=x2_data.flatten(),
        )
        concat_node = helper.make_node(
            'Concat',
            ['input', 'X1', 'X2'],
            ['output'],
            axis=-1,
        )
        graph_def = helper.make_graph([concat_node],
                                      case_name, [input], [output],
                                      initializer=[x1_node_def, x2_node_def])
        self.onnx_and_test(graph_def)

    def test_Transpose(self, case_name):
        input_shapes = [[1, 16, 32, 32], [4, 3, 85, 20, 20], [1, 4, 2, 16, 20, 40]]
        transpose_orders = {4: [0, 2, 1, 3], 5: [0, 1, 3, 4, 2], 6: [0, 1, 2, 5, 3, 4]}
        for i, input_shape in enumerate(input_shapes):
            input = helper.make_tensor_value_info('input', TensorProto.FLOAT, input_shape)
            order = transpose_orders[len(input_shape)]
            output_shape = [input_shape[order[i]] for i in range(len(order))]
            output = helper.make_tensor_value_info('output', TensorProto.FLOAT, output_shape)
            transpose_def = helper.make_node("Transpose",
                                             inputs=['input'],
                                             outputs=['output'],
                                             perm=order)
            graph_def = helper.make_graph([transpose_def], "{}_{}".format(case_name, i), [input],
                                          [output])
            self.onnx_and_test(graph_def)

    def test_Transpose2(self, case_name):
        cases = [
            #case 0, input shape,output shape, order
            [[529, 49, 3, 3, 32], [3, 529, 3, 49, 32], [2, 0, 3, 1, 4]],
            #case 1, input shape,output shape, order
            [[1, 1, 1, 23, 7, 23, 7, 96], [1, 1, 23, 23, 1, 7, 7, 96], [0, 1, 3, 5, 2, 4, 6, 7]]
        ]
        for idx, shapes in enumerate(cases):
            input = helper.make_tensor_value_info('input', TensorProto.FLOAT, shapes[0])
            output = helper.make_tensor_value_info('output', TensorProto.FLOAT, shapes[1])
            transpose_def = helper.make_node("Transpose",
                                             inputs=['input'],
                                             outputs=['output'],
                                             perm=shapes[2])
            graph_def = helper.make_graph([transpose_def], "{}_{}".format(case_name, idx), [input],
                                          [output])
            self.onnx_and_test(graph_def)

    def test_Where(self, case_name):
        # real case
        shape = [10, 40, 224]
        cond_data = np.zeros(shape).astype(np.bool_)
        cond_data[:, :, :100] = 1
        tbrn_data = np.random.randn(*shape).astype(np.float32)
        fbrn_data = np.random.randn(*shape).astype(np.float32)
        cond = helper.make_tensor_value_info('cond', TensorProto.BOOL, shape)
        tbrn = helper.make_tensor_value_info('tbrn', TensorProto.FLOAT, shape)
        fbrn = helper.make_tensor_value_info('fbrn', TensorProto.FLOAT, shape)
        output = helper.make_tensor_value_info('output', TensorProto.FLOAT, shape)
        where_node = helper.make_node(
            'Where',
            ['cond', 'tbrn', 'fbrn'],
            ['output'],
        )
        graph_def = helper.make_graph([where_node], case_name, [cond, tbrn, fbrn], [output])
        self.onnx_and_test(graph_def,
                           input_data={
                               "cond": cond_data,
                               "tbrn": tbrn_data,
                               "fbrn": fbrn_data
                           })

    def test_Relu(self, case_name):
        oc = 64
        input_shape = [1, 16, 128, 128]
        filter_shape = [oc, 16, 3, 3]
        output_shape = [1, oc, 128, 128]
        weight_data = np.random.randn(*filter_shape).astype(np.float32)
        bias_data = np.random.randn(oc).astype(np.float32)

        input = helper.make_tensor_value_info('input', TensorProto.FLOAT, input_shape)
        output = helper.make_tensor_value_info('output', TensorProto.FLOAT, output_shape)
        weight = helper.make_tensor('weight', TensorProto.FLOAT, filter_shape, weight_data)
        bias = helper.make_tensor('bias', TensorProto.FLOAT, list(bias_data.shape), bias_data)

        conv_def = helper.make_node(
            "Conv",
            inputs=['input', 'weight', 'bias'],
            outputs=['conv_output'],
            kernel_shape=[3, 3],
            pads=[1, 1, 1, 1],
            strides=[1, 1],
            dilations=[1, 1],
            group=1,
        )

        relu_def = helper.make_node("Relu", inputs=['conv_output'], outputs=['output'])

        graph_def = helper.make_graph([conv_def, relu_def],
                                      case_name, [input], [output],
                                      initializer=[weight, bias])
        self.onnx_and_test(graph_def)

    def test_PermuteMove(self, case_name):
        input_shape = [1, 16, 28, 28]
        input2_shape = [1, 1, 28, 28]
        output_shape = [16, 1, 28, 28]

        input = helper.make_tensor_value_info('input', TensorProto.FLOAT, input_shape)
        input2 = helper.make_tensor_value_info('input2', TensorProto.FLOAT, input2_shape)
        transpose_node = helper.make_node("Transpose",
                                         inputs=['input'],
                                         outputs=['e'],
                                         perm=[1, 0, 2, 3])
        output = helper.make_tensor_value_info('output', TensorProto.FLOAT, output_shape)
        w_data = np.random.rand(*output_shape).astype(np.float32)
        w_value = helper.make_tensor(
            name='w',
            data_type=onnx.TensorProto.FLOAT,
            dims=w_data.shape,
            vals=w_data.flatten(),
        )

        for i in ['Relu', 'Sigmoid']:
            add_node = helper.make_node(
                i,  # node name
                ['e'],  # inputs
                ['output'],  # outputs
            )
            graph_def = helper.make_graph([transpose_node, add_node],
                                          case_name + '_' + i, [input], [output])
            self.onnx_and_test(graph_def, check_last=True)

        # add cast
        add_node = helper.make_node(
                'Add',  # node name
                ['e', 'input2'],  # inputs
                ['output'],  # outputs
                )
        graph_def = helper.make_graph([transpose_node, add_node],
                                      case_name + '_' + 'AddCast', [input, input2], [output])
        self.onnx_and_test(graph_def, check_last=True)

        # addconst
        add_node = helper.make_node(
                'Add',  # node name
                ['e', 'w'],  # inputs
                ['output'],  # outputs
                )
        graph_def = helper.make_graph([transpose_node, add_node],
                                      case_name + '_' + 'AddConst', [input], [output], initializer=[w_value])
        self.onnx_and_test(graph_def, check_last=True)


    def test_LeakyRelu(self, case_name):
        oc = 32
        input_shape = [1, 16, 100, 100]
        filter_shape = [oc, 16, 3, 3]
        output_shape = [1, oc, 100, 100]
        weight_data = np.random.randn(*filter_shape).astype(np.float32)
        bias_data = np.random.randn(oc).astype(np.float32)
        alpha_cases = [0.67, 0.2]
        for i, a in enumerate(alpha_cases):
            input = helper.make_tensor_value_info('input', TensorProto.FLOAT, input_shape)
            output = helper.make_tensor_value_info('output', TensorProto.FLOAT, output_shape)
            weight = helper.make_tensor('weight', TensorProto.FLOAT, filter_shape, weight_data)
            bias = helper.make_tensor('bias', TensorProto.FLOAT, list(bias_data.shape), bias_data)

            conv_def = helper.make_node(
                "Conv",
                inputs=['input', 'weight', 'bias'],
                outputs=['conv_output'],
                kernel_shape=[3, 3],
                pads=[1, 1, 1, 1],
                strides=[1, 1],
                dilations=[1, 1],
                group=1,
            )

            leakyrelu_def = helper.make_node("LeakyRelu",
                                             inputs=['conv_output'],
                                             outputs=['output'],
                                             alpha=a)

            graph_def = helper.make_graph([conv_def, leakyrelu_def],
                                          "{}_{}".format(case_name, i), [input], [output],
                                          initializer=[weight, bias])
            self.onnx_and_test(graph_def)

    def test_Mul(self, case_name):
        input_shape = {"input1": [1, 3, 27, 27], "input2": [1, 3, 27, 27]}
        output_shape = [1, 3, 27, 27]
        inputs = [
            helper.make_tensor_value_info(k, TensorProto.FLOAT, x) for k, x in input_shape.items()
        ]
        output = helper.make_tensor_value_info("output", TensorProto.FLOAT, output_shape)

        mul_def = helper.make_node("Mul", inputs=list(input_shape.keys()), outputs=["output"])

        graph_def = helper.make_graph([mul_def], case_name, inputs, [output])
        self.onnx_and_test(graph_def)

    def test_MulBcast(self, case_name):
        shapes = ([7, 9, 44, 38], )
        bcast_dims = ([[0], [2], [0, 2]], )
        for i, s in enumerate(shapes):
            for dims in bcast_dims[i]:
                bcast_s = s[::]
                for dim in dims:
                    bcast_s[dim] = 1
                a = helper.make_tensor_value_info("a", TensorProto.FLOAT, bcast_s)
                b = helper.make_tensor_value_info("b", TensorProto.FLOAT, s)
                c = helper.make_tensor_value_info("c", TensorProto.FLOAT, bcast_s)
                output = helper.make_tensor_value_info("output", TensorProto.FLOAT, s)
                Mul_def = helper.make_node("Mul", inputs=["a", "b"], outputs=["x"])
                Mul_def_2 = helper.make_node("Mul", inputs=["x", "c"], outputs=["output"])
                graph_def = helper.make_graph([Mul_def, Mul_def_2],
                                              "{}_{}_{}".format(case_name, i,
                                                                "".join(map(str, dims))), [a, b, c],
                                              [output])
                self.onnx_and_test(graph_def)

    def test_MulBcast2(self, case_name):
        shapes = ([4, 7, 1, 15], )
        bcast_shapes = ([1, 7, 13, 15], )
        out_shapes = ([4, 7, 13, 15], )
        for i, s in enumerate(shapes):
            a = helper.make_tensor_value_info("a", TensorProto.FLOAT, bcast_shapes[i])
            b = helper.make_tensor_value_info("b", TensorProto.FLOAT, s)
            c = helper.make_tensor_value_info("c", TensorProto.FLOAT, bcast_shapes[i])
            output = helper.make_tensor_value_info("output", TensorProto.FLOAT, out_shapes[i])
            Mul_def = helper.make_node("Mul", inputs=["a", "b"], outputs=["x"])
            Mul_def_2 = helper.make_node("Mul", inputs=["x", "c"], outputs=["output"])
            graph_def = helper.make_graph([Mul_def, Mul_def_2], "{}_{}".format(
                case_name,
                i,
            ), [a, b, c], [output])
            self.onnx_and_test(graph_def)

    def test_MulConst(self, case_name):
        input_shape = [1, 3, 27, 27]
        output_shape = [1, 3, 27, 27]

        input = helper.make_tensor_value_info("input", TensorProto.FLOAT, input_shape)

        output = helper.make_tensor_value_info("output", TensorProto.FLOAT, output_shape)

        mul_const = helper.make_tensor(name='const_mul',
                                       data_type=TensorProto.FLOAT,
                                       dims=[],
                                       vals=[2.0])

        const_mul_def = helper.make_node("Mul", inputs=["input", "const_mul"], outputs=["output"])

        graph_def = helper.make_graph([const_mul_def],
                                      case_name, [input], [output],
                                      initializer=[mul_const])
        self.onnx_and_test(graph_def)

    def test_Gemm(self, case_name):
        M = 50
        K = 100
        N = 25
        input_shape = [M, K]
        weight_shape = [K, N]
        bias_shape = [N]
        output_shape = [M, N]
        weight_data = np.random.randn(*weight_shape).astype(np.float32)
        bias_data = np.random.randn(*bias_shape).astype(np.float32)
        input = helper.make_tensor_value_info("input", TensorProto.FLOAT, input_shape)
        output = helper.make_tensor_value_info("output", TensorProto.FLOAT, output_shape)
        weight = helper.make_tensor('weight', TensorProto.FLOAT, weight_shape, weight_data)
        bias = helper.make_tensor('bias', TensorProto.FLOAT, bias_shape, bias_data)
        gemm_def = helper.make_node("Gemm", inputs=["input", "weight", "bias"], outputs=["output"])
        graph_def = helper.make_graph([gemm_def],
                                      case_name, [input], [output],
                                      initializer=[weight, bias])
        self.onnx_and_test(graph_def)

    def test_MatMul(self, case_name):
        M = 50
        K = 100
        N = 25
        input_shape = [4, 10, M, K]
        weight_shape = [K, N]
        output_shape = [4, 10, M, N]
        weight_data = np.random.randn(*weight_shape).astype(np.float32)
        input = helper.make_tensor_value_info("input", TensorProto.FLOAT, input_shape)
        output = helper.make_tensor_value_info("output", TensorProto.FLOAT, output_shape)
        weight = helper.make_tensor('weight', TensorProto.FLOAT, weight_shape, weight_data)
        gemm_def = helper.make_node("MatMul", inputs=["input", "weight"], outputs=["output"])
        graph_def = helper.make_graph([gemm_def],
                                      case_name, [input], [output],
                                      initializer=[weight])
        self.onnx_and_test(graph_def)

    def test_MatMul2(self, case_name):
        M = 50
        K = 100
        N = 25
        input_shape = [4, 10, M, K]
        weight_shape = [K, N]
        bias_shape = [N]
        output_shape = [4, 10, M, N]
        weight_data = np.random.randn(*weight_shape).astype(np.float32)
        bias_data = np.random.randn(*bias_shape).astype(np.float32)
        input = helper.make_tensor_value_info("input", TensorProto.FLOAT, input_shape)
        output = helper.make_tensor_value_info("output", TensorProto.FLOAT, output_shape)
        weight = helper.make_tensor('weight', TensorProto.FLOAT, weight_shape, weight_data)
        bias = helper.make_tensor('bias', TensorProto.FLOAT, bias_shape, bias_data)
        gemm_def = helper.make_node("MatMul", inputs=["input", "weight"], outputs=["x1"])
        add_def = helper.make_node("Add", inputs=["x1", "bias"], outputs=["output"])
        graph_def = helper.make_graph([gemm_def, add_def],
                                      case_name, [input], [output],
                                      initializer=[weight, bias])
        self.onnx_and_test(graph_def)

    def test_Scale(self, case_name):
        input_shape = [1, 65, 100, 100]
        output_shape = [1, 65, 100, 100]
        weight_shape = [1, 65, 1, 1]
        offset_shape = [1, 65, 1, 1]
        weight_data = np.random.randn(*weight_shape).astype(np.float32)
        offset_data = np.random.randn(*offset_shape).astype(np.float32)

        input = helper.make_tensor_value_info("input", TensorProto.FLOAT, input_shape)
        output = helper.make_tensor_value_info("output", TensorProto.FLOAT, output_shape)
        weight = helper.make_tensor('weight', TensorProto.FLOAT, weight_shape, weight_data)
        offset = helper.make_tensor('offset', TensorProto.FLOAT, offset_shape, offset_data)

        mul_weight_def = helper.make_node("Mul", inputs=["input", "weight"], outputs=["mul_output"])
        add_offset_def = helper.make_node("Add",
                                          inputs=["mul_output", "offset"],
                                          outputs=["output"])

        graph_def = helper.make_graph([mul_weight_def, add_offset_def],
                                      case_name, [input], [output],
                                      initializer=[weight, offset])

        self.onnx_and_test(graph_def)

    def test_Resize(self, case_name):
        input_shape = [1, 16, 32, 32]
        output_shape = [1, 16, 64, 64]
        input = helper.make_tensor_value_info('input', TensorProto.FLOAT, input_shape)
        output = helper.make_tensor_value_info('output', TensorProto.FLOAT, output_shape)
        roi_data = np.array([], dtype=np.float32)
        scales_data = np.array([1, 1, 2, 2], dtype=np.float32)
        roi = helper.make_tensor('roi', TensorProto.FLOAT, [0], roi_data)
        scales = helper.make_tensor('scales', TensorProto.FLOAT, [4], scales_data)
        resize_def = helper.make_node('Resize',
                                      inputs=['input', 'roi', 'scales'],
                                      outputs=['output'],
                                      mode='nearest',
                                      nearest_mode='floor',
                                      coordinate_transformation_mode='asymmetric')
        graph_def = helper.make_graph([resize_def],
                                      case_name, [input], [output],
                                      initializer=[roi, scales])
        self.onnx_and_test(graph_def)

    def test_Resize2(self, case_name):
        input_shape = [1, 32, 208, 30]
        #linear
        output_shape1 = [1, 32, 416, 48]  # by cpu, scale is not integer
        output_shape2 = [1, 32, 416, 90]  # by npu, scale is integer
        output_shape3 = [1, 32, 104, 15]  # by npu, scale is 0.5
        #nearest
        output_shape4 = [1, 32, 416, 60]  # by npu, scale is integer
        output_shape5 = [1, 32, 416, 20]  # by cpu

        input = helper.make_tensor_value_info('input', TensorProto.FLOAT, input_shape)
        output1 = helper.make_tensor_value_info('output1', TensorProto.FLOAT, output_shape1)
        output2 = helper.make_tensor_value_info('output2', TensorProto.FLOAT, output_shape2)
        output3 = helper.make_tensor_value_info('output3', TensorProto.FLOAT, output_shape3)
        output4 = helper.make_tensor_value_info('output4', TensorProto.FLOAT, output_shape4)
        output5 = helper.make_tensor_value_info('output5', TensorProto.FLOAT, output_shape5)
        roi = np.array([], dtype=np.float32)
        scales = np.array([], dtype=np.float32)
        roi_def = onnx.helper.make_node(
            'Constant',
            inputs=[],
            outputs=['roi'],
            value=onnx.helper.make_tensor(
                name='const_tensor',
                data_type=onnx.TensorProto.FLOAT,
                dims=roi.shape,
                vals=roi.flatten(),
            ),
        )
        scales_def = onnx.helper.make_node(
            'Constant',
            inputs=[],
            outputs=['scales'],
            value=onnx.helper.make_tensor(
                name='const_tensor',
                data_type=onnx.TensorProto.FLOAT,
                dims=scales.shape,
                vals=scales.flatten(),
            ),
        )
        sizes1_def = onnx.helper.make_node(
            'Constant',
            inputs=[],
            outputs=['sizes1'],
            value=onnx.helper.make_tensor(
                name='const_tensor',
                data_type=onnx.TensorProto.INT64,
                dims=[4],
                vals=np.array(output_shape1, dtype=np.int64),
            ),
        )
        x1_node = helper.make_node(
            'Neg',
            ['input'],
            ['X1'],
        )
        resize1_node = helper.make_node('Resize',
                                        inputs=['X1', 'roi', 'scales', 'sizes1'],
                                        outputs=['output1'],
                                        mode='linear',
                                        coordinate_transformation_mode='half_pixel')
        sizes2_def = onnx.helper.make_node(
            'Constant',
            inputs=[],
            outputs=['sizes2'],
            value=onnx.helper.make_tensor(
                name='const_tensor',
                data_type=onnx.TensorProto.INT64,
                dims=[4],
                vals=np.array(output_shape2, dtype=np.int64),
            ),
        )
        resize2_node = helper.make_node('Resize',
                                        inputs=['input', 'roi', 'scales', 'sizes2'],
                                        outputs=['output2'],
                                        mode='linear',
                                        coordinate_transformation_mode='pytorch_half_pixel')
        sizes3_def = onnx.helper.make_node(
            'Constant',
            inputs=[],
            outputs=['sizes3'],
            value=onnx.helper.make_tensor(
                name='const_tensor',
                data_type=onnx.TensorProto.INT64,
                dims=[4],
                vals=np.array(output_shape3, dtype=np.int64),
            ),
        )
        resize3_node = helper.make_node('Resize',
                                        inputs=['input', 'roi', 'scales', 'sizes3'],
                                        outputs=['output3'],
                                        mode='linear',
                                        coordinate_transformation_mode='half_pixel')
        sizes4_def = onnx.helper.make_node(
            'Constant',
            inputs=[],
            outputs=['sizes4'],
            value=onnx.helper.make_tensor(
                name='const_tensor',
                data_type=onnx.TensorProto.INT64,
                dims=[4],
                vals=np.array(output_shape4, dtype=np.int64),
            ),
        )
        resize4_node = helper.make_node(
            'Resize',
            inputs=['input', 'roi', 'scales', 'sizes4'],
            outputs=['output4'],
            mode='nearest',
        )
        sizes5_def = onnx.helper.make_node(
            'Constant',
            inputs=[],
            outputs=['sizes5'],
            value=onnx.helper.make_tensor(
                name='const_tensor',
                data_type=onnx.TensorProto.INT64,
                dims=[4],
                vals=np.array(output_shape5, dtype=np.int64),
            ),
        )
        resize5_node = helper.make_node(
            'Resize',
            inputs=['input', 'roi', 'scales', 'sizes5'],
            outputs=['output5'],
            mode='nearest',
        )
        graph_def = helper.make_graph([
            x1_node, roi_def, scales_def, sizes1_def, resize1_node, sizes2_def, resize2_node,
            sizes3_def, resize3_node, sizes4_def, resize4_node, sizes5_def, resize5_node
        ], case_name, [input], [output1, output2, output3, output4, output5])
        self.onnx_and_test(graph_def)

    def test_Reshape(self, case_name):
        input_shape = [1, 16, 32, 32]
        right_shape = [3]
        output_shape = [1, 16, 1024]
        right_data = np.array([1, 16, 1024], dtype=np.int64)
        input = helper.make_tensor_value_info('input', TensorProto.FLOAT, input_shape)
        right = helper.make_tensor('right', TensorProto.INT64, right_shape, right_data)
        output = helper.make_tensor_value_info('output', TensorProto.FLOAT, output_shape)
        reshape_def = helper.make_node(case_name, inputs=['input', 'right'], outputs=['output'])
        graph_def = helper.make_graph([reshape_def],
                                      case_name, [input], [output],
                                      initializer=[right])
        self.onnx_and_test(graph_def)

    def test_floor(self, case_name):
        input_shape = [1, 128, 32, 32]
        input = helper.make_tensor_value_info('input', TensorProto.FLOAT, input_shape)
        output = helper.make_tensor_value_info('output', TensorProto.FLOAT, input_shape)
        floor_def = helper.make_node(case_name, inputs=['input'], outputs=['output'])
        graph_def = helper.make_graph([floor_def], case_name, [input], [output])
        self.onnx_and_test(graph_def)

    def test_Softmax(self, case_name):
        input_shapes = [[3, 100, 1, 1], [3, 100, 32], [3, 100, 32, 1]]
        axiss = [1, 2]
        for input_shape in input_shapes:
            for axis in axiss:
                input = helper.make_tensor_value_info('input', TensorProto.FLOAT, input_shape)
                output = helper.make_tensor_value_info('output', TensorProto.FLOAT, input_shape)
                softmax_def = helper.make_node(case_name,
                                               inputs=['input'],
                                               outputs=['output'],
                                               axis=axis)
                graph_def = helper.make_graph([softmax_def], case_name, [input], [output])
                self.onnx_and_test(graph_def)

    def test_LogSoftmax(self, case_name):
        input_shape = [3, 100, 32]
        axis = 2
        input = helper.make_tensor_value_info('input', TensorProto.FLOAT, input_shape)
        output = helper.make_tensor_value_info('output', TensorProto.FLOAT, input_shape)
        softmax_def = helper.make_node(case_name, inputs=['input'], outputs=['output'], axis=axis)
        graph_def = helper.make_graph([softmax_def], case_name, [input], [output])
        self.onnx_and_test(graph_def)

    def test_Softplus(self, case_name):
        input_shape = [200]
        input = helper.make_tensor_value_info('input', TensorProto.FLOAT, input_shape)
        output = helper.make_tensor_value_info('output', TensorProto.FLOAT, input_shape)
        softplus_def = helper.make_node(case_name, inputs=['input'], outputs=['output'])
        graph_def = helper.make_graph([softplus_def], case_name, [input], [output])
        self.onnx_and_test(graph_def)

    def test_Exp(self, case_name):
        input_shape = [1, 3, 32, 32]
        input = helper.make_tensor_value_info('input', TensorProto.FLOAT, input_shape)
        output = helper.make_tensor_value_info('output', TensorProto.FLOAT, input_shape)
        exp_def = helper.make_node(case_name, inputs=['input'], outputs=['output'])
        graph_def = helper.make_graph([exp_def], case_name, [input], [output])
        self.onnx_and_test(graph_def)

    def test_Tanh(self, case_name):
        input_shape = [1, 3, 32, 32]
        input = helper.make_tensor_value_info('input', TensorProto.FLOAT, input_shape)
        output = helper.make_tensor_value_info('output', TensorProto.FLOAT, input_shape)
        tanh_def = helper.make_node(case_name, inputs=['input'], outputs=['output'])
        graph_def = helper.make_graph([tanh_def], case_name, [input], [output])
        self.onnx_and_test(graph_def)

    def test_Log(self, case_name):
        input_shape = [1, 3, 32, 32]
        input_data = np.clip(np.random.randn(*input_shape).astype(np.float32) * 10.0, 0.5, 8)
        input = helper.make_tensor_value_info('input', TensorProto.FLOAT, input_shape)
        output = helper.make_tensor_value_info('output', TensorProto.FLOAT, input_shape)
        log_def = helper.make_node(case_name, inputs=['input'], outputs=['output'])
        graph_def = helper.make_graph([log_def], case_name, [input], [output])
        self.onnx_and_test(graph_def, input_data={'input': input_data})

    def test_Neg(self, case_name):
        input_shape = [4, 16, 27, 27]
        output_shape = [4, 16, 27, 27]

        input = helper.make_tensor_value_info('input', TensorProto.FLOAT, input_shape)
        output = helper.make_tensor_value_info('output', TensorProto.FLOAT, output_shape)

        neg_def = helper.make_node(
            'Neg',  # node name
            ['input'],  # inputs
            ['output'],  # outputs
        )
        graph_def = helper.make_graph(
            [neg_def],
            case_name,
            [input],
            [output],
        )
        self.onnx_and_test(graph_def)

    def test_Pad(self, case_name):
        case0 = [[3, 8, 32, 32], [3, 8, 44, 46], [0, 0, 5, 6, 0, 0, 7, 8]]
        case1 = [[4, 8, 10], [4, 9, 11], [0, 1, 0, 0, 0, 1]]
        case2 = [[1, 1, 160, 160, 96], [1, 1, 161, 161, 96], [0, 0, 0, 0, 0, 0, 0, 1, 1, 0]]
        cases = (case0, case1, case2)
        for idx, case in enumerate(cases):
            pads = np.array(case[2]).astype(np.int64)
            input = helper.make_tensor_value_info('input', TensorProto.FLOAT, case[0])
            output = helper.make_tensor_value_info('output', TensorProto.FLOAT, case[1])
            pad_val = helper.make_tensor(name='pads',
                                         data_type=onnx.TensorProto.INT64,
                                         dims=pads.shape,
                                         vals=pads.flatten())
            pad_def = helper.make_node("Pad", ['input', 'pads'],
                                       outputs=['output'],
                                       mode='constant')
            graph_def = helper.make_graph([pad_def],
                                          "{}_{}".format(case_name, idx), [input], [output],
                                          initializer=[pad_val])
            self.onnx_and_test(graph_def)

    def test_Pad1(self, case_name):
        input_shape = [3, 8, 32, 32]
        output_shape = [3, 8, 44, 46]
        pads = np.array([0, 0, 5, 6, 0, 0, 7, 8]).astype(np.int64)
        input = helper.make_tensor_value_info('input', TensorProto.FLOAT, input_shape)
        output = helper.make_tensor_value_info('output', TensorProto.FLOAT, output_shape)
        pad_shape = helper.make_tensor(name='pads',
                                       data_type=onnx.TensorProto.INT64,
                                       dims=pads.shape,
                                       vals=pads.flatten())
        pad_val = helper.make_tensor(name='pad_val',
                                     data_type=onnx.TensorProto.FLOAT,
                                     dims=[],
                                     vals=[0.6])
        pad_def = helper.make_node("Pad", ['input', 'pads', 'pad_val'],
                                   outputs=['output'],
                                   mode='constant')
        graph_def = helper.make_graph([pad_def],
                                      case_name, [input], [output],
                                      initializer=[pad_shape, pad_val])
        self.onnx_and_test(graph_def)

    def test_PadEdge(self, case_name):
        input_shape = [3, 8, 32, 32]
        output_shape = [3, 8, 44, 46]
        pads = np.array([0, 0, 5, 6, 0, 0, 7, 8]).astype(np.int64)
        input = helper.make_tensor_value_info('input', TensorProto.FLOAT, input_shape)
        output = helper.make_tensor_value_info('output', TensorProto.FLOAT, output_shape)
        pad_val = helper.make_tensor(name='pads',
                                     data_type=onnx.TensorProto.INT64,
                                     dims=pads.shape,
                                     vals=pads.flatten())
        pad_def = helper.make_node("Pad", ['input', 'pads'], outputs=['output'], mode='edge')
        graph_def = helper.make_graph([pad_def],
                                      case_name, [input], [output],
                                      initializer=[pad_val])
        self.onnx_and_test(graph_def)

    def test_PadReflect(self, case_name):
        input_shape = [3, 8, 32, 32]
        output_shape = [3, 8, 44, 46]
        pads = np.array([0, 0, 5, 6, 0, 0, 7, 8]).astype(np.int64)

        input = helper.make_tensor_value_info('input', TensorProto.FLOAT, input_shape)
        output = helper.make_tensor_value_info('output', TensorProto.FLOAT, output_shape)
        pad_val = helper.make_tensor(name='pads',
                                     data_type=onnx.TensorProto.INT64,
                                     dims=pads.shape,
                                     vals=pads.flatten())
        pad_def = helper.make_node("Pad", ['input', 'pads'], outputs=['output'], mode='reflect')
        graph_def = helper.make_graph([pad_def],
                                      case_name, [input], [output],
                                      initializer=[pad_val])
        self.onnx_and_test(graph_def)

    def test_DepthToSpace(self, case_name):
        in_shape = [1, 32, 108, 192]
        n, c, h, w = in_shape
        blocksize = 2
        # mode='CRD'
        mode = 'DCR'  # default
        out_shape = [n, c // (blocksize * blocksize), h * blocksize, w * blocksize]
        input = helper.make_tensor_value_info('input', TensorProto.FLOAT, in_shape)
        output = helper.make_tensor_value_info('output', TensorProto.FLOAT, out_shape)
        node_def = helper.make_node(
            "DepthToSpace",
            mode=mode,
            blocksize=blocksize,
            inputs=['input'],
            outputs=['output'],
        )
        graph_def = helper.make_graph(
            [node_def],
            case_name,
            [input],
            [output],
        )
        self.onnx_and_test(graph_def)

    def test_Div(self, case_name):
        input_shape = {"input1": [1, 3, 27, 27], "input2": [1, 3, 27, 27]}
        output_shape = [1, 3, 27, 27]
        input_data = {k: np.random.randn(*x).astype(np.float32) for k, x in input_shape.items()}
        input_data["input2"] = np.clip(input_data["input2"], 0.01, 10)

        inputs = [
            helper.make_tensor_value_info(k, TensorProto.FLOAT, x) for k, x in input_shape.items()
        ]
        output = helper.make_tensor_value_info("output", TensorProto.FLOAT, output_shape)

        div_def = helper.make_node("Div", inputs=list(input_shape.keys()), outputs=["output"])

        graph_def = helper.make_graph([div_def], case_name, inputs, [output])
        self.onnx_and_test(graph_def, input_data=input_data)

    def test_DivBcast(self, case_name):
        shapes = ([6, 11, 39, 29], )
        bcast_dims = ([[0], [2], [0, 2]], )
        for i, s in enumerate(shapes):
            for dims in bcast_dims[i]:
                bcast_s = s[::]
                for dim in dims:
                    bcast_s[dim] = 1
                a_data = np.random.randn(*bcast_s).astype(np.float32)
                b_data = np.clip(np.random.randn(*s).astype(np.float32), 0.01, 10)
                c_data = np.clip(np.random.randn(*bcast_s).astype(np.float32), 0.01, 10)
                a = helper.make_tensor_value_info("a", TensorProto.FLOAT, bcast_s)
                b = helper.make_tensor_value_info("b", TensorProto.FLOAT, s)
                c = helper.make_tensor_value_info("c", TensorProto.FLOAT, bcast_s)
                output = helper.make_tensor_value_info("output", TensorProto.FLOAT, s)
                Div_def = helper.make_node("Div", inputs=["a", "b"], outputs=["x"])
                Div_def_2 = helper.make_node("Div", inputs=["x", "c"], outputs=["output"])
                graph_def = helper.make_graph([Div_def, Div_def_2],
                                              "{}_{}_{}".format(case_name, i,
                                                                "".join(map(str, dims))), [a, b, c],
                                              [output])
                self.onnx_and_test(graph_def, input_data={"a": a_data, "b": b_data, "c": c_data})

    def test_DivBcast2(self, case_name):
        shapes = ([5, 12, 1, 21], )
        bcast_shapes = ([1, 12, 9, 21], )
        out_shapes = ([5, 12, 9, 21], )
        for i, s in enumerate(shapes):
            a_data = np.random.randn(*bcast_shapes[i]).astype(np.float32)
            b_data = np.clip(np.random.randn(*s).astype(np.float32), 0.01, 10)
            c_data = np.clip(np.random.randn(*bcast_shapes[i]).astype(np.float32), 0.01, 10)
            a = helper.make_tensor_value_info("a", TensorProto.FLOAT, bcast_shapes[i])
            b = helper.make_tensor_value_info("b", TensorProto.FLOAT, s)
            c = helper.make_tensor_value_info("c", TensorProto.FLOAT, bcast_shapes[i])
            output = helper.make_tensor_value_info("output", TensorProto.FLOAT, out_shapes[i])
            Div_def = helper.make_node("Div", inputs=["a", "b"], outputs=["x"])
            Div_def_2 = helper.make_node("Div", inputs=["x", "c"], outputs=["output"])
            graph_def = helper.make_graph([Div_def, Div_def_2], "{}_{}".format(
                case_name,
                i,
            ), [a, b, c], [output])
            self.onnx_and_test(graph_def, input_data={"a": a_data, "b": b_data, "c": c_data})

    def test_ConvTrans(self, case_name):
        oc, ic = 16, 8
        ih, iw = 16, 16
        kernel_shape = [3, 3]
        pads = [1, 1, 1, 1]
        strides = [2, 2]
        dilations = [1, 1]
        oh = (ih - 1) * strides[0] + (kernel_shape[0] - 1) * dilations[0] + 1 - pads[0] - pads[2]
        ow = (iw - 1) * strides[1] + (kernel_shape[1] - 1) * dilations[1] + 1 - pads[1] - pads[3]
        input_shape = [1, ic, ih, iw]
        output_shape = [1, oc, oh, ow]
        filter_shape = [ic, oc, kernel_shape[0], kernel_shape[1]]

        weight_data = np.random.randn(*filter_shape).astype(np.float32)
        bias_data = np.random.randn(oc).astype(np.float32)

        input = helper.make_tensor_value_info('input', TensorProto.FLOAT, input_shape)
        output = helper.make_tensor_value_info('output', TensorProto.FLOAT, output_shape)
        weight = helper.make_tensor('weight', TensorProto.FLOAT, filter_shape, weight_data)
        bias = helper.make_tensor('bias', TensorProto.FLOAT, list(bias_data.shape), bias_data)
        ConvTrans_def = helper.make_node("ConvTranspose",
                                         inputs=['input', 'weight', 'bias'],
                                         outputs=['output'],
                                         kernel_shape=kernel_shape,
                                         pads=pads,
                                         strides=strides,
                                         dilations=dilations,
                                         group=1)
        graph_def = helper.make_graph([ConvTrans_def],
                                      case_name, [input], [output],
                                      initializer=[weight, bias])
        self.onnx_and_test(graph_def)

    def test_ConvTrans2(self, case_name):
        input_shape = [1, 64, 35, 35]
        filter_shape = [64, 32, 2, 2]
        bias_shape = [32]
        output_shape = [1, 32, 70, 70]
        weight_data = np.random.randn(*filter_shape).astype(np.float32)
        bias_data = np.random.randn(*bias_shape).astype(np.float32)

        input = helper.make_tensor_value_info('input', TensorProto.FLOAT, input_shape)
        output = helper.make_tensor_value_info('output', TensorProto.FLOAT, output_shape)
        weight = helper.make_tensor('weight', TensorProto.FLOAT, filter_shape, weight_data)
        bias = helper.make_tensor('bias', TensorProto.FLOAT, bias_shape, bias_data)
        ConvTrans_def = helper.make_node("ConvTranspose",
                                         inputs=['input', 'weight', 'bias'],
                                         outputs=['output'],
                                         kernel_shape=[2, 2],
                                         pads=[0, 0, 0, 0],
                                         strides=[2, 2],
                                         dilations=[1, 1],
                                         group=1)
        graph_def = helper.make_graph([ConvTrans_def],
                                      case_name, [input], [output],
                                      initializer=[weight, bias])
        self.onnx_and_test(graph_def)

    def test_Squeeze(self, case_name):
        axis = [1, 3]
        input_shape = [3, 1, 32, 1]
        output_shape = [input_shape[i] for i in range(len(input_shape)) if i not in axis]
        input0 = helper.make_tensor_value_info('input0', TensorProto.FLOAT, input_shape)
        input1 = helper.make_tensor_value_info('input1', TensorProto.FLOAT, input_shape)
        axes = helper.make_tensor('axes', TensorProto.INT64, [len(axis)],
                                  axis * np.ones(1).astype(int))
        output = helper.make_tensor_value_info('output', TensorProto.FLOAT, output_shape)
        add_def = helper.make_node("Add", inputs=['input0', 'input1'], outputs=['x'])
        squeeze_def = helper.make_node("Squeeze", inputs=['x', 'axes'], outputs=['output'])
        graph_def = helper.make_graph([add_def, squeeze_def],
                                      case_name, [input0, input1], [output],
                                      initializer=[axes])
        self.onnx_and_test(graph_def)

    def test_Clip(self, case_name):
        input_shape = [1, 3, 32, 32]
        input = helper.make_tensor_value_info('input', TensorProto.FLOAT, input_shape)
        min = helper.make_tensor('min', TensorProto.FLOAT, [], -1.0 * np.ones(1))
        max = helper.make_tensor('max', TensorProto.FLOAT, [], 6.0 * np.ones(1))
        output = helper.make_tensor_value_info('output', TensorProto.FLOAT, input_shape)
        node_def = helper.make_node(case_name, inputs=['input', 'min', 'max'], outputs=['output'])
        graph_def = helper.make_graph([node_def], case_name, [input], [output], [min, max])
        self.onnx_and_test(graph_def)

    def test_ReduceL2(self, case_name):
        input_shape = [4, 4, 4, 16, 16, 64]
        output_shape = [4, 4, 4, 64]

        input = helper.make_tensor_value_info('input', TensorProto.FLOAT, input_shape)
        output = helper.make_tensor_value_info('o_l2', TensorProto.FLOAT, output_shape)

        reduce_l2 = helper.make_node(
            'ReduceL2',
            ['input'],
            ['o_l2'],
            keepdims=0,
            axes=[3, 4],
        )

        graph_def = helper.make_graph([reduce_l2], case_name, [input], [output])
        self.onnx_and_test(graph_def)

    def test_ReduceSum(self, case_name):
        input_shape = [4, 4, 4, 16, 16, 64]
        output_shape = [4, 4, 4, 16, 64]
        axes = helper.make_tensor(name='axes', data_type=onnx.TensorProto.INT64, dims=[1], vals=[4])
        input = helper.make_tensor_value_info('input', TensorProto.FLOAT, input_shape)
        output = helper.make_tensor_value_info('o_sum', TensorProto.FLOAT, output_shape)
        reduce_sum = helper.make_node('ReduceSum',
                                      inputs=['input', 'axes'],
                                      outputs=['o_sum'],
                                      keepdims=0)
        graph_def = helper.make_graph([reduce_sum],
                                      case_name, [input], [output],
                                      initializer=[axes])
        self.onnx_and_test(graph_def)

    def test_ReduceProd(self, case_name):
        input_shape = [1, 3, 128, 128]
        output_shape = [1, 3, 128]
        input = helper.make_tensor_value_info('input', TensorProto.FLOAT, input_shape)
        output = helper.make_tensor_value_info('o_prod', TensorProto.FLOAT, output_shape)
        reduce_prod = helper.make_node("ReduceProd",
                                       inputs=['input'],
                                       outputs=['o_prod'],
                                       keepdims=0,
                                       axes=[2])
        graph_def = helper.make_graph([reduce_prod], case_name, [input], [output])
        self.onnx_and_test(graph_def)

    def test_Sigmoid(self, case_name):
        input_shape = [1, 16, 64, 64]
        output_shape = [1, 16, 64, 64]

        input = helper.make_tensor_value_info('input', TensorProto.FLOAT, input_shape)
        output = helper.make_tensor_value_info('output', TensorProto.FLOAT, output_shape)

        sigmoid_def = helper.make_node(
            case_name,
            inputs=['input'],
            outputs=['output'],
        )
        graph_def = helper.make_graph([sigmoid_def], case_name, [input], [output])
        if 0:  # this code to test local layer, but when model use local layer, compare will not pass.
            a = helper.make_tensor_value_info("a", TensorProto.FLOAT, input_shape)
            add_out = helper.make_tensor_value_info("add_out", TensorProto.FLOAT, input_shape)
            add_def = helper.make_node("Add", inputs=["a", "output"], outputs=["add_out"])
            graph_def = helper.make_graph([sigmoid_def, add_def], case_name, [input, a], [add_out])

        self.onnx_and_test(graph_def)

    def test_Slice(self, case_name):
        input_shape = [5, 116, 64, 64]
        output_shape = [3, 16, 16, 8]
        starts_data = np.array([2, 10, 10, 12], dtype=np.int64)
        ends_data = np.array([5, 42, 42, 36], dtype=np.int64)
        axes_data = np.array([0, 1, 2, 3], dtype=np.int64)
        steps_data = np.array([1, 2, 2, 3], dtype=np.int64)

        input = helper.make_tensor_value_info('input', TensorProto.FLOAT, input_shape)
        output = helper.make_tensor_value_info('output', TensorProto.FLOAT, output_shape)

        starts = helper.make_tensor('starts', TensorProto.INT64, [4], starts_data)
        ends = helper.make_tensor('ends', TensorProto.INT64, [4], ends_data)
        axes = helper.make_tensor('axes', TensorProto.INT64, [4], axes_data)
        steps = helper.make_tensor('steps', TensorProto.INT64, [4], steps_data)
        slice_def = helper.make_node(
            "Slice",
            inputs=['input', 'starts', 'ends', 'axes', 'steps'],
            outputs=['output'],
        )

        graph_def = helper.make_graph([slice_def],
                                      case_name, [input], [output],
                                      initializer=[starts, ends, axes, steps])
        self.onnx_and_test(graph_def)

    def test_Slice2(self, case_name):

        class Model(nn.Module):

            def __init__(self):
                super(Model, self).__init__()

            def forward(self, x):
                y = x[:, :, 30::2, :42:2]
                y = y + 1
                return y

        x = torch.randn(4, 8, 60, 80).float()
        self.torch_and_test(x, Model(), case_name)

    def test_ConvSlice(self, case_name):

        class Model(nn.Module):

            def __init__(self):
                super(Model, self).__init__()
                self.filter = torch.randn(8, 3, 3, 3)

            def forward(self, x):
                x = F.conv2d(x, self.filter, padding=2)
                y = x[:, :, 0:-1, 0:-1]
                return y

        x = torch.randn(1, 3, 8, 8)
        self.torch_and_test(x, Model(), case_name)

    def test_Upsample(self, case_name):

        class Model(nn.Module):

            def __init__(self):
                super(Model, self).__init__()
                self.Upsample = nn.Upsample(scale_factor=2, mode="nearest")

            def forward(self, x):
                return self.Upsample(x)

        x = torch.randn(2, 64, 184, 320).float()
        self.torch_and_test(x, Model(), case_name)

    def test_Deconv(self, case_name):

        class Model(nn.Module):

            def __init__(self):
                super(Model, self).__init__()
                self.deconv = nn.ConvTranspose2d(in_channels=64,
                                                 out_channels=64,
                                                 kernel_size=2,
                                                 stride=2,
                                                 padding=0,
                                                 output_padding=0,
                                                 groups=1,
                                                 bias=False,
                                                 dilation=1)

            def forward(self, x):
                y = self.deconv(x)
                return y

        x = torch.randn(3, 64, 184, 320).float()
        self.torch_and_test(x, Model(), case_name)

    def test_Slice3(self, case_name):

        class Model(nn.Module):

            def __init__(self):
                super(Model, self).__init__()

            def forward(self, x):
                y1 = x[:, :16, :, :]
                y2 = x[:, 16:, :, :]
                y = y1 * y2
                return y

        x = torch.randn(1, 32, 64, 88).float()
        self.torch_and_test(x, Model(), case_name)

    def test_Split(self, case_name):
        input_shape = [6, 116, 64, 64]
        output1_shape = [3, 116, 64, 64]
        output2_shape = [3, 116, 64, 64]
        split_data = np.array([3, 3], dtype=np.int64)

        input = helper.make_tensor_value_info('input', TensorProto.FLOAT, input_shape)
        split = helper.make_tensor('split', TensorProto.INT64, [2], split_data)
        output_1 = helper.make_tensor_value_info('output_1', TensorProto.FLOAT, output1_shape)
        output_2 = helper.make_tensor_value_info('output_2', TensorProto.FLOAT, output2_shape)
        split_def = helper.make_node(
            "Split",
            inputs=['input', 'split'],
            outputs=['output_1', 'output_2'],
            axis=0,
        )

        graph_def = helper.make_graph([split_def],
                                      case_name, [input], [output_1, output_2],
                                      initializer=[split])
        self.onnx_and_test(graph_def)

    def test_Arg(self, case_name):
        for keep in [True, False]:
            input_shape = [20, 40, 60]
            output_shape = [20, 1, 60] if keep else [20, 60]

            input = helper.make_tensor_value_info('input', TensorProto.FLOAT, input_shape)
            output1 = helper.make_tensor_value_info('o_max', TensorProto.INT64, output_shape)
            arg_max = helper.make_node(
                'ArgMax',
                ['input'],
                ['o_max'],
                keepdims=keep,
                axis=1,
                select_last_index=1
            )
            if self.is_cv18xx:
                graph_def = helper.make_graph([arg_max], "{}_{}".format(case_name, keep), [input],
                                              [output1])
                self.onnx_and_test(graph_def)
                continue

            output2 = helper.make_tensor_value_info('o_min', TensorProto.INT64, output_shape)
            arg_min = helper.make_node(
                'ArgMin',
                ['input'],
                ['o_min'],
                keepdims=keep,
                axis=1,
                select_last_index=1
            )

            graph_def = helper.make_graph([arg_max, arg_min], "{}_{}".format(case_name, keep),
                                          [input], [output1, output2])
            self.onnx_and_test(graph_def)

    def test_Reduce(self, case_name):
        for keep in [True, False]:
            input_shape = [4, 4, 4, 16, 64]
            output_shape = [4, 4, 4, 16, 1] if keep else [4, 4, 4, 16]

            input = helper.make_tensor_value_info('input', TensorProto.FLOAT, input_shape)
            output0 = helper.make_tensor_value_info('o_mean', TensorProto.FLOAT, output_shape)
            output1 = helper.make_tensor_value_info('o_max', TensorProto.FLOAT, output_shape)
            output2 = helper.make_tensor_value_info('o_min', TensorProto.FLOAT, output_shape)
            reduce_mean = helper.make_node(
                'ReduceMean',
                ['input'],
                ['o_mean'],
                keepdims=keep,
                axes=[4],
            )
            reduce_max = helper.make_node(
                'ReduceMax',
                ['input'],
                ['o_max'],
                keepdims=keep,
                axes=[4],
            )
            reduce_min = helper.make_node(
                'ReduceMin',
                ['input'],
                ['o_min'],
                keepdims=keep,
                axes=[4],
            )

            graph_def = helper.make_graph([reduce_mean, reduce_max, reduce_min],
                                          "{}_{}".format(case_name, keep), [input],
                                          [output0, output1, output2])
            self.onnx_and_test(graph_def)

    def test_Reduce2(self, case_name):
        for keep in [True, False]:
            input_shape = [4, 4, 4, 16, 64]
            output_shape = [4, 4, 1, 1, 64] if keep else [4, 4, 64]

            input = helper.make_tensor_value_info('input', TensorProto.FLOAT, input_shape)
            output0 = helper.make_tensor_value_info('o_mean', TensorProto.FLOAT, output_shape)
            output1 = helper.make_tensor_value_info('o_max', TensorProto.FLOAT, output_shape)
            output2 = helper.make_tensor_value_info('o_min', TensorProto.FLOAT, output_shape)
            reduce_mean = helper.make_node('ReduceMean', ['input'], ['o_mean'],
                                           keepdims=keep,
                                           axes=[2, 3])
            reduce_max = helper.make_node('ReduceMax', ['input'], ['o_max'],
                                          keepdims=keep,
                                          axes=[2, 3])
            reduce_min = helper.make_node('ReduceMin', ['input'], ['o_min'],
                                          keepdims=keep,
                                          axes=[2, 3])

            graph_def = helper.make_graph([reduce_mean, reduce_max, reduce_min],
                                          "{}_{}".format(case_name, keep), [input],
                                          [output0, output1, output2])
            self.onnx_and_test(graph_def)

    def test_ReduceMean(self, case_name):
        input_shape = [2, 200, 7, 7]
        output_shape = [2, 1, 1, 7]

        input = helper.make_tensor_value_info('input', TensorProto.FLOAT, input_shape)
        output = helper.make_tensor_value_info('output', TensorProto.FLOAT, output_shape)

        reducemean_def = helper.make_node(
            "ReduceMean",
            inputs=['input'],
            outputs=['output'],
            axes=[1, 2],
            keepdims=1,
        )

        graph_def = helper.make_graph([reducemean_def], case_name, [input], [output])
        self.onnx_and_test(graph_def)

    def test_TorchHardSigmoid(self, case_name):

        class Model(nn.Module):

            def __init__(self):
                super(Model, self).__init__()
                # old torch version not support export this op
                self.hardsigmoid = nn.Hardsigmoid()

            def forward(self, x):
                return self.hardsigmoid(x)
                # return F.hardtanh(x + 3, 0., 6.) / 6.

        x = torch.randn(3, 100, 200).float()
        self.torch_and_test(x, Model(), case_name)

    def test_TorchHardSwish(self, case_name):

        class Model(nn.Module):

            def __init__(self):
                super(Model, self).__init__()
                # old torch version not support export this op
                self.hardSwish = nn.Hardswish()

            def forward(self, x):
                return self.hardSwish(x)
                # return x * F.hardtanh(x + 3, 0., 6.) / 6.

        x = torch.randn(10, 2).float()
        self.torch_and_test(x, Model(), case_name)

    def test_TorchIndexCopy(self, case_name):

        class Model(torch.nn.Module):

            def __init__(self):
                super(Model, self).__init__()
                self.index = torch.tensor([0, 4, 2])
                self.t = torch.tensor([[1, 2, 3], [4, 5, 6], [7, 8, 9]], dtype=torch.float)

            def forward(self, x):
                y = torch.index_copy(x, 0, self.index, self.t)
                return y

        x = torch.randn(5, 3).float()
        self.torch_and_test(x, Model(), case_name)

    def test_TorchIdentity(self, case_name):

        class Model(torch.nn.Module):

            def __init__(self):
                super(Model, self).__init__()
                self.Identity = nn.Identity(54, unused_argument1=0.1, unused_argument2=False)

            def forward(self, x):
                x = self.Identity(x)
                y = x * x
                return y

        x = torch.randn(1, 3, 100, 100).float()
        self.torch_and_test(x, Model(), case_name)

    def test_TorchChannelShuffle(self, case_name):

        class Model(torch.nn.Module):

            def __init__(self):
                super(Model, self).__init__()
                self.channel_shuffle = nn.ChannelShuffle(2)

            def forward(self, x):
                x = self.channel_shuffle(x)
                return x

        x = torch.randn(1, 4, 100, 100).float()
        self.torch_and_test(x, Model(), case_name)

    def test_TorchReflectionPad(self, case_name):

        class Model(torch.nn.Module):

            def __init__(self):
                super(Model, self).__init__()
                self.ReflectionPad1d = nn.ReflectionPad1d(2)

            def forward(self, x):
                x = self.ReflectionPad1d(x)
                return x

        x = torch.randn(3, 100, 100).float()
        self.torch_and_test(x, Model(), case_name)

    def test_TorchRoiAlign(self, case_name):
        roi_num = 5
        N, C, H, W = 1, 3, 100, 100

        class Model(nn.Module):

            def __init__(self):
                super(Model, self).__init__()

            def forward(self, x, boxes):
                y = torchvision.ops.roi_align(x, boxes, [8, 8])
                return y

        def gen_rand_rois(N, H, W, roi_num) -> torch.Tensor:
            batch_indice = torch.randint(0, N, (roi_num, ), dtype=torch.int32).float()
            roi_xl = torch.rand(roi_num, dtype=torch.float32) * (W - 1)
            roi_xh = torch.rand(roi_num, dtype=torch.float32) * (W - 1)
            roi_yl = torch.rand(roi_num, dtype=torch.float32) * (H - 1)
            roi_yh = torch.rand(roi_num, dtype=torch.float32) * (H - 1)
            for i in range(roi_num):
                if roi_xl[i] > roi_xh[i]:
                    roi_xl[i], roi_xh[i] = roi_xh[i], roi_xl[i]
                if roi_yl[i] > roi_yh[i]:
                    roi_yl[i], roi_yh[i] = roi_yh[i], roi_yl[i]
            batch_indice.unsqueeze_(1)
            roi_xl.unsqueeze_(1)
            roi_yl.unsqueeze_(1)
            roi_xh.unsqueeze_(1)
            roi_yh.unsqueeze_(1)
            rois = torch.cat((batch_indice, roi_xl, roi_yl, roi_xh, roi_yh), 1)
            return rois

        x = torch.randn(N, C, H, W).float()
        boxes = gen_rand_rois(N, H, W, roi_num)
        self.torch_and_test((x, boxes), Model(), case_name)

    def test_TorchLayerGroup(self, case_name):

        class Model(nn.Module):

            def __init__(self):
                super(Model, self).__init__()
                self.m1 = nn.Conv2d(3, 8, 3, 1, 0)
                self.r1 = nn.ReLU()
                self.m2 = nn.Conv2d(8, 8, 3, 1, 1)

            def forward(self, x):
                y0 = self.m1(x)
                y1 = self.r1(y0)
                y2 = self.m2(y1)
                y3 = y2 + y1
                return y3, y1

        shapes = ([1, 3, 50, 50], [3, 3, 50, 50], [4, 3, 60, 70], [7, 3, 80, 40])
        for idx, shape in enumerate(shapes):
            x = torch.randn(*shape).float()
            self.torch_and_test(x, Model(), "{}_{}".format(case_name, idx))

    def test_TorchLogSoftmax(self, case_name):

        class Model(torch.nn.Module):

            def __init__(self):
                super(Model, self).__init__()
                self.linear = nn.Linear(32, 72, bias=False)
                self.act = nn.LogSoftmax(dim=2)

            def forward(self, x):
                x = self.linear(x)
                x = self.act(x)
                return x

        input_shape = [3, 100, 32]
        input_data = torch.randn(input_shape)
        self.torch_and_test(input_data, Model(), case_name)

    def test_TorchLSTM(self, case_name):

        class Model(torch.nn.Module):

            def __init__(self):
                super(Model, self).__init__()
                self.rnn = nn.LSTM(input_size=100, hidden_size=128, bidirectional=True)

            def forward(self, x, h_0, c_0):
                Y, (Y_h, Y_c) = self.rnn(x, (h_0, c_0))
                return Y, Y_h, Y_c

        input = torch.randn(81, 1, 100)
        h_0 = torch.randn(2, 1, 128)
        c_0 = torch.randn(2, 1, 128)

        inputs = (input, h_0, c_0)
        self.torch_and_test(inputs, Model(), case_name)

    def test_TorchInstanceNorm(self, case_name):

        class Model(torch.nn.Module):

            def __init__(self):
                super(Model, self).__init__()
                self.instance_norm = nn.InstanceNorm2d(100, affine=True)

            def forward(self, x):
                return self.instance_norm(x)

        x = torch.randn(20, 100, 35, 45).float()
        self.torch_and_test(x, Model(), case_name)

    def test_TorchInstanceNorm2(self, case_name):

        class Model(torch.nn.Module):

            def __init__(self):
                super(Model, self).__init__()
                self.instance_norm = nn.InstanceNorm2d(8, affine=True)
                nn.init.normal_(self.instance_norm.weight, std=0.01)
                nn.init.normal_(self.instance_norm.bias, std=0.01)

            def forward(self, x):
                return self.instance_norm(x + 1)

        x = torch.randn(2, 8, 15, 15).float()
        self.torch_and_test(x, Model(), case_name)

    def test_TorchGroupNorm(self, case_name):

        class Model(torch.nn.Module):

            def __init__(self):
                super(Model, self).__init__()
                self.group_norm = nn.GroupNorm(3, 6)
                nn.init.normal_(self.group_norm.weight, std=0.01)
                nn.init.normal_(self.group_norm.bias, std=0.01)

            def forward(self, x):
                return self.group_norm(x)

        x = torch.randn(20, 6, 10, 10).float()
        self.torch_and_test(x, Model(), case_name)

    def test_TorchGroupNorm2(self, case_name):

        class Model(torch.nn.Module):

            def __init__(self):
                super(Model, self).__init__()
                self.group_norm = nn.GroupNorm(3, 6)

            def forward(self, x):
                return self.group_norm(x + 1)

        x = torch.randn(2, 6, 10, 10).float()
        self.torch_and_test(x, Model(), case_name)

    def test_TorchGelu(self, case_name):

        class Model(torch.nn.Module):

            def __init__(self):
                super(Model, self).__init__()
                self.gelu = nn.GELU()

            def forward(self, x):
                return self.gelu(x)

        x = torch.randn(1, 3, 100, 100).float()
        self.torch_and_test(x, Model(), case_name)

    def test_TorchGRU(self, case_name):

        class Model(torch.nn.Module):

            def __init__(self):
                super(Model, self).__init__()
                self.gru = nn.GRU(input_size=100, hidden_size=50, bidirectional=True)

            def forward(self, x, h_0):
                Y, Y_h = self.gru(x, h_0)
                return Y, Y_h

        input = torch.randn(8, 16, 100)
        h_0 = torch.randn(2, 16, 50)
        inputs = (input, h_0)
        self.torch_and_test(inputs, Model(), case_name)

    def test_TorchLayerNorm(self, case_name):
        normalize_shape = [13, 22]

        class Model(torch.nn.Module):

            def __init__(self):
                super(Model, self).__init__()
                self.layer_norm = nn.LayerNorm(normalize_shape, elementwise_affine=True)

            def forward(self, x):
                x = self.layer_norm(x)
                return x

        input_shape = [14, 25] + normalize_shape
        input_data = torch.randn(input_shape)
        self.torch_and_test(input_data, Model(), case_name)

    def test_TorchLayerNorm2(self, case_name):

        class Model(torch.nn.Module):

            def __init__(self):
                super(Model, self).__init__()
                self.layer_norm = nn.LayerNorm([25, 25])
                nn.init.normal_(self.layer_norm.bias, std=0.01)
                self.conv = nn.Conv2d(32, 32, 3, 1, 1)

            def forward(self, x):
                x = self.layer_norm(x)
                y = self.conv(x)
                return y

        input_shape = [4, 32, 25, 25]
        input_data = torch.randn(input_shape)
        self.torch_and_test(input_data, Model(), case_name)

    def test_TorchMaskedFill(self, case_name):

        class Model(nn.Module):

            def __init__(self):
                super(Model, self).__init__()

            def forward(self, x):
                y = x.masked_fill(x < 0.2, value=2)
                return y

        input_shape = [2, 3, 100]
        input_data = torch.rand(input_shape)
        self.torch_and_test(input_data, Model(), case_name)

    def test_TorchNonZero(self, case_name):

        class Model(nn.Module):

            def __init__(self):
                super(Model, self).__init__()

            def forward(self, x):
                y = x.nonzero()
                return y

        input_shape = [1, 4, 64, 32]
        input_data = torch.rand(input_shape)
        self.torch_and_test(input_data, Model(), case_name)

    def test_TorchStd(self, case_name):

        class Model(torch.nn.Module):

            def __init__(self):
                super(Model, self).__init__()

            def forward(self, x):
                return torch.std(x, -1)

        x = torch.randn(1, 3, 100, 100).float()
        self.torch_and_test(x, Model(), case_name)

    def test_PixelNorm(self, case_name):
        N, C, H, W = 4, 8, 32, 32

        class Model(torch.nn.Module):

            def __init__(self):
                super(Model, self).__init__()
                self.scale = torch.randn(1, C, 1, 1).float()
                self.bias = torch.randn(1, C, 1, 1).float()

            def forward(self, x):
                m = x.mean(1, keepdim=True)
                var = (x - m).pow(2).mean(1, keepdim=True)
                y = (x - m) / (var + 1e-6).sqrt()
                z = y * self.scale + self.bias
                return z

        x = torch.randn(N, C, H, W).float()
        self.torch_and_test(x, Model(), case_name)

    def test_PixelNorm2(self, case_name):
        N, C, H, W = 4, 8, 32, 32

        class Model(torch.nn.Module):

            def __init__(self):
                super(Model, self).__init__()
                self.scale = torch.randn(1, C, 1, 1).float()
                self.bias = torch.randn(1, C, 1, 1).float()

            def forward(self, x):
                x = x + 1
                m = x.mean(1, keepdim=True)
                var = (x - m).pow(2).mean(1, keepdim=True)
                y = (x - m) / (var + 1e-6).sqrt()
                z = y * self.scale + self.bias
                return z

        x = torch.randn(N, C, H, W).float()
        self.torch_and_test(x, Model(), case_name)

    def test_ConcatToSpace(self, case_name):

        class Model(torch.nn.Module):

            def __init__(self, no=0):
                super(Model, self).__init__()
                self.conv = nn.Conv2d(160, 8, 3, 1, 1)
                self.no = no

            def case0_f(self, x):
                a = x[:, ::2, ::2, :]
                b = x[:, ::2, 1::2, :]
                c = x[:, 1::2, ::2, :]
                d = x[:, 1::2, 1::2, :]
                y = torch.cat([a, c, b, d], 3)
                return y

            def case1_f(self, x):
                a = x[:, :, ::2, ::2]
                b = x[:, :, ::2, 1::2]
                c = x[:, :, 1::2, ::2]
                d = x[:, :, 1::2, 1::2]
                y = torch.cat([a, c, b, d], 1)
                y = self.conv(y)
                return y

            def case2_f(self, x):
                a = x[:, :, ::2, ::2, :]
                b = x[:, :, ::2, 1::2, :]
                c = x[:, :, 1::2, ::2, :]
                d = x[:, :, 1::2, 1::2, :]
                y = torch.cat([a, c, b, d], 4)
                return y

            def case3_f(self, x):
                a = x[::2, ::2, :]
                b = x[::2, 1::2, :]
                c = x[1::2, ::2, :]
                d = x[1::2, 1::2, :]
                y = torch.cat([a, c, b, d], 2)
                return y

            def forward(self, x):
                if self.no == 0:
                    return self.case0_f(x)
                if self.no == 1:
                    return self.case1_f(x)
                if self.no == 2:
                    return self.case2_f(x)
                if self.no == 3:
                    return self.case3_f(x)

        # case 0
        x = torch.randn(1, 40, 40, 384).float()
        self.torch_and_test(x, Model(0), case_name + "_0")
        # case 1
        x = torch.randn(1, 40, 40, 384).float()
        self.torch_and_test(x, Model(1), case_name + "_1")
        # case 2
        x = torch.randn(4, 2, 40, 40, 80).float()
        self.torch_and_test(x, Model(2), case_name + "_2")
        # case 3
        x = torch.randn(40, 40, 384).float()
        self.torch_and_test(x, Model(3), case_name + "_3")

    def test_ConcatFuse(self, case_name):

        class Model(torch.nn.Module):

            def __init__(self):
                super(Model, self).__init__()
                self.conv1 = nn.Conv2d(4, 4, 3, 1, 1)
                self.conv2 = nn.Conv2d(4, 4, 3, 1, 1)
                self.conv3 = nn.Conv2d(4, 16, 3, 2, 1)
                self.bias = torch.randn(1, 4, 32, 32)

            def forward(self, x):
                a = self.conv1(x)
                b = self.conv2(x)
                c = self.conv3(x)
                c2 = torch.reshape(c, (1, 4, 32, 32))
                d = torch.cat((a, b, c2), 0)
                e = d + self.bias
                return e

        x = torch.randn(1, 4, 32, 32).float()
        self.torch_and_test(x, Model(), case_name)

    def test_Conv3dTo2d(self, case_name):

        class Model(torch.nn.Module):

            def __init__(self):
                super(Model, self).__init__()
                self.conv3d = nn.Conv3d(3, 96, [10, 4, 4], [10, 4, 4], [0, 0, 0])

            def forward(self, x):
                y = self.conv3d(x)
                return y

        x = torch.randn(1, 3, 10, 320, 320).float()
        self.torch_and_test(x, Model(), case_name)

    def test_GaToSlice(self, case_name):

        class Model(torch.nn.Module):

            def __init__(self):
                super(Model, self).__init__()

            def forward(self, x):
                a = x[0]
                b = x[1]
                c = x[2]
                d = torch.matmul(a * 0.3, b.transpose(2, 3))
                e = torch.matmul(torch.softmax(d, 3), c)
                return e

        x = torch.randn(3, 36, 12, 49, 32).float()
        self.torch_and_test(x, Model(), case_name)

    def test_PermuteFuse(self, case_name):

        class Model(torch.nn.Module):

            def __init__(self):
                super(Model, self).__init__()
                self.bias = torch.randn(96).float()

            def forward(self, x):
                a = torch.transpose(x, 1, 2)
                b = torch.reshape(a, [1, 96, 1, 160, 160])
                c = torch.permute(b, [0, 2, 3, 4, 1])
                d = c + self.bias
                return d

        x = torch.randn(1, 25600, 96).float()
        self.torch_and_test(x, Model(), case_name)

    def test_PermutePad(self, case_name):

        class Net(torch.nn.Module):

            def __init__(self):
                super(Net, self).__init__()

            def forward(self, x):
                a = torch.permute(x, [0, 1, 3, 4, 2])
                b = torch.nn.functional.pad(a, [0, 0, 1, 1, 1, 1, 0, 0, 0, 0])
                return b

        x = torch.randn(1, 10, 20, 30, 40).float()
        self.torch_and_test(x, Net(), case_name)

    def test_MatMulTranspose(self, case_name):

        class Model(torch.nn.Module):

            def __init__(self):
                super(Model, self).__init__()

            def forward(self, x, y):
                a = torch.transpose(y, 2, 3)
                b = torch.matmul(x, a)
                return b

        x = torch.randn(10, 10, 49, 32).float()
        y = torch.randn(10, 10, 49, 32).float()
        self.torch_and_test((x, y), Model(), case_name)

    def test_MatMulTranspose2(self, case_name):

        class Model(torch.nn.Module):

            def __init__(self):
                super(Model, self).__init__()

            def forward(self, x, y):
                a = torch.transpose(y, 2, 1)
                b = torch.matmul(x, a)
                return b

        x = torch.randn(10, 10, 49, 32).float()
        y = torch.randn(10, 32, 10, 49).float()
        self.torch_and_test((x, y), Model(), case_name)

    def test_MatMulTranspose3(self, case_name):

        class Model(torch.nn.Module):

            def __init__(self):
                super(Model, self).__init__()

            def forward(self, x, y):
                a = torch.transpose(x, 2, 1)
                a1 = torch.transpose(y, 2, 1)
                b = torch.matmul(a, a1)
                return torch.transpose(b, 2, 1)

        x = torch.randn(10, 49, 10, 32).float()
        y = torch.randn(10, 32, 10, 49).float()
        self.torch_and_test((x, y), Model(), case_name)

    def test_ReshapeFuse(self, case_name):

        class Model(torch.nn.Module):

            def __init__(self):
                super(Model, self).__init__()
                self.w0 = torch.randn(1, 3, 49, 49).float()
                self.w1 = torch.randn(1, 529, 1, 49, 49).float()
                self.w2 = torch.randn(1, 3, 49, 49).float()

            def forward(self, x):
                a = x + self.w0
                b = torch.reshape(a, [1, 529, 3, 49, 49])
                c = b + self.w1
                d = torch.reshape(c, [529, 3, 49, 49])
                e = d + self.w2
                return e

        x = torch.randn(529, 3, 49, 49).float()
        self.torch_and_test(x, Model(), case_name)

    def test_SwapDimInner(self, case_name):

        class Model(torch.nn.Module):

            def __init__(self):
                super(Model, self).__init__()

            def forward(self, x):
                y = torch.cat([x[:, 39:, :, :], x[:, :39, :, :]], 1)
                z = torch.cat([y[:, :, 39:, :], y[:, :, :39, :]], 2)
                return z

        x = torch.randn(1, 42, 42, 384).float()
        self.torch_and_test(x, Model(), case_name)

    def test_TorchWhere(self, case_name):

        class Model(torch.nn.Module):

            def __init__(self):
                super(Model, self).__init__()

            def forward(self, a, b):
                x = torch.where(a >= b, a, b)
                return x

        a = torch.randint(-128, 127, (4, 3, 100, 100)).float()
        b = torch.randint(-128, 127, (4, 3, 100, 100)).float()
        self.torch_and_test((a, b), Model(), case_name)

    def test_TorchSize(self, case_name):

        class Model(nn.Module):

            def __init__(self):
                super(Model, self).__init__()

            def forward(self, x):
                y = torch.ones(x.size(1))
                return torch.add(x, y)

        x = torch.randn(100, 256).float()
        self.torch_and_test(x, Model(), case_name)

    def test_TorchChunk(self, case_name):

        class Model(torch.nn.Module):

            def __init__(self):
                super(Model, self).__init__()
                self.div_num = 2

            def forward(self, x):
                y = torch.negative(x) * 2
                x = torch.cat((x, y), 1)
                x = torch.chunk(x, self.div_num, dim=1)
                x = torch.negative(x[0])
                return x

        x = torch.randn(1, 3, 100, 100).float()
        self.torch_and_test(x, Model(), case_name)

    def test_TorchActivation(self, case_name):

        class Model(torch.nn.Module):

            def __init__(self):
                super(Model, self).__init__()
                self.linear = nn.Linear(100, 200, bias=False)
                self.softplus = nn.Softplus()
                self.hardsigmoid = nn.Hardsigmoid()
                self.prelu = nn.PReLU()
                self.ReLU6 = nn.ReLU6(inplace=True)
                self.mish = nn.Mish()
                self.Softmax = nn.Softmax(dim=1)
                self.Softmax_2d = nn.Softmax2d()

            def forward(self, input):
                #tanh
                x = self.linear(input)
                y0 = torch.tanh(x)
                ##relu
                x = self.linear(input)
                y2 = torch.relu(x)
                ##sigmoid
                x = self.linear(input)
                y1 = torch.sigmoid(x)
                ##leaky_relu
                # x = self.linear(input)
                # y3 = F.leaky_relu(x)
                ##elu
                x = self.linear(input)
                y4 = F.elu(x)
                ##softplus
                x = self.linear(input)
                y5 = self.prelu(x)
                ##hardsigmoid
                x = self.linear(input)
                y6 = self.hardsigmoid(x)
                ##prelu
                x = self.linear(input)
                y7 = self.softplus(x)
                ##relu6
                x = self.linear(input)
                y8 = self.ReLU6(x)
                ##mish
                x = self.linear(input)
                y9 = self.mish(x)
                ##Softmax
                x = self.linear(input)
                y10 = self.Softmax(x)
                ##concat
                y = torch.cat((y0, y1, y2, y4, y5, y6, y7, y8, y9, y10), 0)
                ##Softmax_2d
                x = self.linear(input)
                x = x.unsqueeze(dim=1)
                y2 = self.Softmax_2d(x)
                return y

        x = torch.randn(3, 100, 100).float()
        self.torch_and_test(x, Model(), case_name)

    def test_TorchArgmax(self, case_name):

        class Model(torch.nn.Module):

            def __init__(self):
                super(Model, self).__init__()

            def forward(self, x):
                a = torch.argmax(x, -1)
                b = torch.argmin(x, -1)
                return a + b

        x = np.arange(0, 128000, step=1, dtype=np.float32)
        np.random.shuffle(x)
        x = torch.from_numpy(x.reshape(40, 40, 80))
        self.torch_and_test(x, Model(), case_name)

    def test_TorchZeroPad(self, case_name):

        class Model(torch.nn.Module):

            def __init__(self):
                super(Model, self).__init__()
                ## left:3 right:4 up:4 down:6 postion pad zero
                self.ZeroPad2d = nn.ZeroPad2d(padding=(3, 4, 5, 6))

            def forward(self, x):
                ##input shape = (3, 100, 100)
                x = self.ZeroPad2d(x)  ##output shape = (3, 111, 107)
                return x

        x = torch.randn(4, 3, 100, 100).float()
        self.torch_and_test(x, Model(), case_name)

    def test_TorchConv2d(self, case_name):

        class Model(torch.nn.Module):

            def __init__(self):
                super(Model, self).__init__()
                self.conv2d = nn.Conv2d(in_channels=10,
                                        out_channels=10,
                                        kernel_size=3,
                                        stride=1,
                                        padding=16,
                                        dilation=16)

            def forward(self, x):
                return self.conv2d(x)

        x = torch.randn(1, 10, 64, 64).float()
        self.torch_and_test(x, Model(), case_name)

    def test_TorchConv3dTrans(self, case_name):

        class Model(torch.nn.Module):

            def __init__(self):
                super(Model, self).__init__()
                self.filter = torch.randn(96, 3, 6, 4, 4)

            def forward(self, x):
                x = torch.transpose(x, 1, 2)
                x = F.conv3d(x, self.filter, stride=4)
                return x

        x = torch.randn(1, 6, 3, 640, 640).float()
        self.torch_and_test(x, Model(), case_name)

    def test_StaticDynMixed(self, case_name):

        class Model(torch.nn.Module):

            def __init__(self):
                super(Model, self).__init__()
                self.conv1 = nn.Conv2d(8, 8, 3, 1, 1)
                self.conv2 = nn.Conv2d(8, 8, 3, 1, 1)

            def forward(self, x):
                a = self.conv1(x) * 100
                (b, indices) = torch.topk(a, 10)
                c = self.conv2(b)
                return c, indices

        x = torch.randn(4, 8, 100, 20).float()
        self.torch_and_test(x, Model(), case_name)

    def test_Add(self, case_name):
        shapes = ([1, 3, 27, 27], [2, 6, 56, 56], [4, 9, 56, 56])
        for i, s in enumerate(shapes):
            a = helper.make_tensor_value_info("a", TensorProto.FLOAT, s)
            b = helper.make_tensor_value_info("b", TensorProto.FLOAT, s)
            output = helper.make_tensor_value_info("output", TensorProto.FLOAT, s)
            add_def = helper.make_node("Add", inputs=["a", "b"], outputs=["output"])
            graph_def = helper.make_graph([add_def], "{}_{}".format(case_name, i), [a, b], [output])
            if 0:  # the follow code used to test local layer, but local layer compare faild. so I just closed it, and commit it.
                c = helper.make_tensor_value_info("c", TensorProto.FLOAT, s)
                add2_out = helper.make_tensor_value_info("add2_out", TensorProto.FLOAT, s)
                add2_def = helper.make_node("Add", inputs=["c", "output"], outputs=["add2_out"])
                graph_def = helper.make_graph([add_def, add2_def], "{}_{}".format(case_name, i),
                                              [a, b, c], [add2_out])
            self.onnx_and_test(graph_def)

    def test_tmp(self, case_name):
        shapes = ([16, 9, 67, 323], )
        bcast_dims = ([[3]], )
        for i, s in enumerate(shapes):
            for dims in bcast_dims[i]:
                bcast_s = s[::]
                for dim in dims:
                    bcast_s[dim] = 1
                a = helper.make_tensor_value_info("a", TensorProto.FLOAT, bcast_s)
                b = helper.make_tensor_value_info("b", TensorProto.FLOAT, s)
                c = helper.make_tensor_value_info("c", TensorProto.FLOAT, bcast_s)
                output = helper.make_tensor_value_info("output", TensorProto.FLOAT, s)
                add_def = helper.make_node("Add", inputs=["a", "b"], outputs=["x"])
                add_def_2 = helper.make_node("Add", inputs=["x", "c"], outputs=["output"])
                graph_def = helper.make_graph([add_def, add_def_2],
                                              "{}_{}_{}".format(case_name, i,
                                                                "".join(map(str, dims))), [a, b, c],
                                              [output])
                self.onnx_and_test(graph_def)

    def test_AddBcast(self, case_name):
        shapes = (
            [
                10,
            ],
            [9, 12],
            [7, 14, 15],
            [16, 9, 323, 67],
            #   [4, 7, 38, 6, 4],
            #   [3, 3, 11, 3, 4, 5],
        )
        bcast_dims = (
            [[0]],
            [[0], [1]],
            [[0], [2], [0, 2], [0, 1, 2]],
            [[0], [2], [0, 2], [0, 3], [2, 3], [0, 2, 3], [0, 1, 2, 3]],
            #   [[0], [2], [0, 2], [3, 4], [2, 3, 4]],
            #   [[0], [2], [0, 2], [3, 4, 5], [2, 3, 4, 5]],
        )
        for i, s in enumerate(shapes):
            for dims in bcast_dims[i]:
                bcast_s = s[::]
                for dim in dims:
                    bcast_s[dim] = 1
                a = helper.make_tensor_value_info("a", TensorProto.FLOAT, bcast_s)
                b = helper.make_tensor_value_info("b", TensorProto.FLOAT, s)
                c = helper.make_tensor_value_info("c", TensorProto.FLOAT, bcast_s)
                output = helper.make_tensor_value_info("output", TensorProto.FLOAT, s)
                add_def = helper.make_node("Add", inputs=["a", "b"], outputs=["x"])
                add_def_2 = helper.make_node("Add", inputs=["x", "c"], outputs=["output"])
                graph_def = helper.make_graph([add_def, add_def_2],
                                              "{}_{}_{}".format(case_name, i,
                                                                "".join(map(str, dims))), [a, b, c],
                                              [output])
                self.onnx_and_test(graph_def)

    def test_AddBcast2(self, case_name):
        shapes = (
            [4, 16, 1, 11],
            [3, 6, 1, 12],
        )
        bcast_shapes = (
            [4, 16, 9, 1],
            [1, 6, 21, 1],
        )
        out_shapes = (
            [4, 16, 9, 11],
            [3, 6, 21, 12],
        )
        for i, s in enumerate(shapes):
            a = helper.make_tensor_value_info("a", TensorProto.FLOAT, bcast_shapes[i])
            b = helper.make_tensor_value_info("b", TensorProto.FLOAT, s)
            c = helper.make_tensor_value_info("c", TensorProto.FLOAT, bcast_shapes[i])
            output = helper.make_tensor_value_info("output", TensorProto.FLOAT, out_shapes[i])
            add_def = helper.make_node("Add", inputs=["a", "b"], outputs=["x"])
            add_def_2 = helper.make_node("Add", inputs=["x", "c"], outputs=["output"])
            graph_def = helper.make_graph([add_def, add_def_2], "{}_{}".format(
                case_name,
                i,
            ), [a, b, c], [output])
            self.onnx_and_test(graph_def)

    # Known issue: failed cases.
    # The first one has a too large w shape and needs broadcast so cannot reshape. W is too large for local mem.
    # Stuck in finding layer groups: is_layer_group_valid->group_one_layer_proc->getGlobalLayerCycle->global codegen->tensor_split_nh->while, as TPU_KERNEL_ASSERT is not enabled.
    # The second one has 6-dim broadcast data and goes global. Most dims cannot be merged so the shape_dim is 5 when merging ends.
    # Forcibly assigning a 5-dim shape into a dim4 shape, it messes up the n-dim shape and raises assert for "n-dim cannot broadcast" in calling local function.
    def test_AddBcast3(self, case_name):
        shapes = ([4, 9, 56, 56 * 27 * 16], )
        bcast_shapes = ([4, 1, 56, 56 * 27 * 16], )
        out_shapes = ([4, 9, 56, 56 * 27 * 16], )
        shapes = ([4, 9, 10, 11, 12, 7], )
        bcast_shapes = ([4, 1, 10, 1, 12, 7], )
        out_shapes = ([4, 9, 10, 11, 12, 7], )
        for i, s in enumerate(shapes):
            a = helper.make_tensor_value_info("a", TensorProto.FLOAT, bcast_shapes[i])
            b = helper.make_tensor_value_info("b", TensorProto.FLOAT, s)
            c = helper.make_tensor_value_info("c", TensorProto.FLOAT, bcast_shapes[i])
            output = helper.make_tensor_value_info("output", TensorProto.FLOAT, out_shapes[i])
            add_def = helper.make_node("Add", inputs=["a", "b"], outputs=["x"])
            add_def_2 = helper.make_node("Add", inputs=["c", "x"], outputs=["output"])
            graph_def = helper.make_graph([add_def, add_def_2], "{}_{}".format(
                case_name,
                i,
            ), [a, b, c], [output])
            self.onnx_and_test(graph_def)

    def test_AddConst(self, case_name):
        input_shape = [1, 16, 28, 28]
        output_shape = [1, 16, 28, 28]

        input = helper.make_tensor_value_info('input', TensorProto.FLOAT, input_shape)
        output = helper.make_tensor_value_info('output', TensorProto.FLOAT, output_shape)
        w_data = np.random.rand(*input_shape).astype(np.float32)
        w_value = helper.make_tensor(
            name='w',
            data_type=onnx.TensorProto.FLOAT,
            dims=w_data.shape,
            vals=w_data.flatten(),
        )

        add_node = helper.make_node(
            'Add',  # node name
            ['input', 'w'],  # inputs
            ['output'],  # outputs
        )
        graph_def = helper.make_graph([add_node],
                                      case_name, [input], [output],
                                      initializer=[w_value])
        self.onnx_and_test(graph_def)

    def test_BCastAdd(self, case_name):
        # 18xx: only broadcast right opd and broadcast continuous axis is supported
        if self.is_cv18xx:
            input_shape = {"input1": [2, 3, 27, 27], "input2": [2, 1, 1, 27]}
        else:
            input_shape = {"input1": [1, 3, 1, 27], "input2": [2, 1, 27, 1]}
        output_shape = [2, 3, 27, 27]
        inputs = [
            helper.make_tensor_value_info(k, TensorProto.FLOAT, x) for k, x in input_shape.items()
        ]
        output = helper.make_tensor_value_info("output", TensorProto.FLOAT, output_shape)
        add_def = helper.make_node("Add", inputs=list(input_shape.keys()), outputs=["output"])
        graph_def = helper.make_graph([add_def], case_name, inputs, [output])
        self.onnx_and_test(graph_def)

    def test_LRN(self, case_name):
        input_shape = [4, 10, 27, 27]
        output_shape = [4, 10, 27, 27]

        input = helper.make_tensor_value_info('input', TensorProto.FLOAT, input_shape)
        output = helper.make_tensor_value_info('output', TensorProto.FLOAT, output_shape)

        lrn_def = helper.make_node(
            'LRN',  # node name
            ['input'],  # inputs
            ['output'],  # outputs
            size=5,
        )
        graph_def = helper.make_graph(
            [lrn_def],
            case_name,
            [input],
            [output],
        )
        self.onnx_and_test(graph_def)

    def test_LSTM(self, case_name):
        seq_length = 75
        batch_size = 4
        num_dir = 2
        input_size = 128
        hidden_size = 64
        direction = 'forward' if num_dir == 1 else 'bidirectional'
        #layout = 0
        w_data = np.random.randn(num_dir, 4 * hidden_size, input_size).astype(np.float32)
        r_data = np.random.randn(num_dir, 4 * hidden_size, hidden_size).astype(np.float32)
        b_data = np.random.randn(num_dir, 8 * hidden_size).astype(np.float32)
        h0_data = np.random.randn(num_dir, batch_size, hidden_size).astype(np.float32)
        c0_data = np.random.randn(num_dir, batch_size, hidden_size).astype(np.float32)
        input = helper.make_tensor_value_info('input', TensorProto.FLOAT,
                                              [seq_length, batch_size, input_size])

        Y = helper.make_tensor_value_info('Y', TensorProto.FLOAT,
                                          [seq_length, num_dir, batch_size, hidden_size])

        w = helper.make_tensor('w', TensorProto.FLOAT, w_data.shape, w_data)
        r = helper.make_tensor('r', TensorProto.FLOAT, r_data.shape, r_data)
        b = helper.make_tensor('b', TensorProto.FLOAT, b_data.shape, b_data)
        h0 = helper.make_tensor('h0', TensorProto.FLOAT, h0_data.shape, h0_data)
        c0 = helper.make_tensor('c0', TensorProto.FLOAT, c0_data.shape, c0_data)

        node_def = helper.make_node(
            "LSTM",
            inputs=['input', 'w', 'r', 'b', '', 'h0', 'c0'],
            outputs=['Y'],
            direction=direction,
            hidden_size=hidden_size,
        )
        graph_def = helper.make_graph([node_def],
                                      case_name, [input], [Y],
                                      initializer=[w, r, b, h0, c0])
        self.onnx_and_test(graph_def)

    def test_LSTM2(self, case_name):
        seq_length = 75
        batch_size = 2
        num_dir = 2
        input_size = 128
        hidden_size = 64
        direction = 'forward' if num_dir == 1 else 'bidirectional'
        w_data = np.random.rand(num_dir, 4 * hidden_size, input_size).astype(np.float32)
        r_data = np.random.rand(num_dir, 4 * hidden_size, hidden_size).astype(np.float32)
        b_data = np.random.rand(num_dir, 8 * hidden_size).astype(np.float32)

        input = helper.make_tensor_value_info('input', TensorProto.FLOAT,
                                              [seq_length, batch_size, input_size])
        h0 = helper.make_tensor_value_info('h0', TensorProto.FLOAT,
                                           [num_dir, batch_size, hidden_size])
        c0 = helper.make_tensor_value_info('c0', TensorProto.FLOAT,
                                           [num_dir, batch_size, hidden_size])
        Y = helper.make_tensor_value_info('Y', TensorProto.FLOAT,
                                          [seq_length, num_dir, batch_size, hidden_size])
        Y_h = helper.make_tensor_value_info('Y_h', TensorProto.FLOAT,
                                            [num_dir, batch_size, hidden_size])
        Y_c = helper.make_tensor_value_info('Y_c', TensorProto.FLOAT,
                                            [num_dir, batch_size, hidden_size])
        w_value = helper.make_tensor(
            name='w',
            data_type=onnx.TensorProto.FLOAT,
            dims=w_data.shape,
            vals=w_data.flatten(),
        )
        r_value = helper.make_tensor(
            name='r',
            data_type=onnx.TensorProto.FLOAT,
            dims=r_data.shape,
            vals=r_data.flatten(),
        )
        b_value = helper.make_tensor(
            name='b',
            data_type=onnx.TensorProto.FLOAT,
            dims=b_data.shape,
            vals=b_data.flatten(),
        )
        lstm_def = helper.make_node(
            "LSTM",
            inputs=['input', 'w', 'r', 'b', '', 'h0', 'c0'],
            outputs=['Y', 'Y_h', 'Y_c'],
            direction=direction,
            hidden_size=hidden_size,
        )
        graph_def = helper.make_graph([lstm_def],
                                      case_name, [input, h0, c0], [Y, Y_h, Y_c],
                                      initializer=[w_value, r_value, b_value])
        self.onnx_and_test(graph_def)

    def test_LSTM3(self, case_name):
        seq_length = 75
        batch_size = 2
        num_dir = 2
        input_size = 128
        hidden_size = 64
        direction = 'forward' if num_dir == 1 else 'bidirectional'
        w_data = np.random.rand(num_dir, 4 * hidden_size, input_size).astype(np.float32)
        r_data = np.random.rand(num_dir, 4 * hidden_size, hidden_size).astype(np.float32)
        b_data = np.random.rand(num_dir, 8 * hidden_size).astype(np.float32)

        input = helper.make_tensor_value_info('input', TensorProto.FLOAT,
                                              [seq_length, batch_size, input_size])
        h0 = helper.make_tensor_value_info('h0', TensorProto.FLOAT,
                                           [num_dir, batch_size, hidden_size])
        c0 = helper.make_tensor_value_info('c0', TensorProto.FLOAT,
                                           [num_dir, batch_size, hidden_size])
        Y_h = helper.make_tensor_value_info('Y_h', TensorProto.FLOAT,
                                            [num_dir, batch_size, hidden_size])
        Y_c = helper.make_tensor_value_info('Y_c', TensorProto.FLOAT,
                                            [num_dir, batch_size, hidden_size])
        w_value = helper.make_tensor(
            name='w',
            data_type=onnx.TensorProto.FLOAT,
            dims=w_data.shape,
            vals=w_data.flatten(),
        )
        r_value = helper.make_tensor(
            name='r',
            data_type=onnx.TensorProto.FLOAT,
            dims=r_data.shape,
            vals=r_data.flatten(),
        )
        b_value = helper.make_tensor(
            name='b',
            data_type=onnx.TensorProto.FLOAT,
            dims=b_data.shape,
            vals=b_data.flatten(),
        )
        lstm_def = helper.make_node(
            "LSTM",
            inputs=['input', 'w', 'r', 'b', '', 'h0', 'c0'],
            outputs=['', 'Y_h', 'Y_c'],
            direction=direction,
            hidden_size=hidden_size,
        )
        graph_def = helper.make_graph([lstm_def],
                                      case_name, [input, h0, c0], [Y_h, Y_c],
                                      initializer=[w_value, r_value, b_value])
        self.onnx_and_test(graph_def)

    def test_BCastMul(self, case_name):
        input_shape = {"input1": [1, 3, 1, 27], "input2": [2, 1, 27, 1]}
        output_shape = [2, 3, 27, 27]
        if self.is_cv18xx:
            ## 18xx: only broadcast right opd and broadcast continuous axis is supported
            input_shape = {"input1": [2, 3, 4, 27], "input2": [2, 3, 1, 1]}
            output_shape = [2, 3, 4, 27]
        inputs = [
            helper.make_tensor_value_info(k, TensorProto.FLOAT, x) for k, x in input_shape.items()
        ]
        output = helper.make_tensor_value_info("output", TensorProto.FLOAT, output_shape)
        mul_def = helper.make_node("Mul", inputs=list(input_shape.keys()), outputs=["output"])
        graph_def = helper.make_graph([mul_def], case_name, inputs, [output])
        self.onnx_and_test(graph_def)

    def test_BCastMulCst(self, case_name):
        input_shape = [1, 127, 270, 28]
        constant_shape = [2, 1, 1, 28]
        output_shape = [2, 127, 270, 28]
        if self.is_cv18xx:
            #18xx: only broadcast right opd and broadcast continuous axis is supported
            input_shape = [2, 127, 270, 28]
            constant_shape = [1, 1, 1, 28]
            output_shape = [2, 127, 270, 28]
        inputs = helper.make_tensor_value_info("input", TensorProto.FLOAT, input_shape)
        constant = helper.make_tensor(
            "constant",
            TensorProto.FLOAT,
            constant_shape,
            np.random.rand(*constant_shape).astype(np.float32),
        )
        output = helper.make_tensor_value_info("output", TensorProto.FLOAT, output_shape)
        mul_def = helper.make_node("Mul", inputs=["input", "constant"], outputs=["output"])

        graph_def = helper.make_graph([mul_def],
                                      case_name, [inputs], [output],
                                      initializer=[constant])
        self.onnx_and_test(graph_def)

    def test_Gather(self, case_name):
        total_tokens = 60004
        token_shape = [total_tokens, 256]
        input_shape = [1, 13]
        output_shape = [1, 13, 256]
        input_data = {
            "input1": np.random.randint(0, total_tokens, input_shape).astype(np.int64),
            "input2": np.random.rand(*output_shape).astype(np.float32)
        }

        input1 = helper.make_tensor_value_info('input1', TensorProto.INT64, input_shape)
        input2 = helper.make_tensor_value_info('input2', TensorProto.FLOAT, output_shape)
        output = helper.make_tensor_value_info('output', TensorProto.FLOAT, output_shape)

        token_data = helper.make_tensor(
            name='tokens',
            data_type=onnx.TensorProto.FLOAT,
            dims=token_shape,
            vals=np.random.randn(*token_shape).astype(np.float32).flatten(),
        )

        gather_node = helper.make_node(
            'Gather',  # node name
            ['tokens', 'input1'],  # inputs
            ['x1'],  # outputs
        )

        add_node = helper.make_node(
            'Add',
            ['x1', 'input2'],
            ['output'],
        )

        graph_def = helper.make_graph([gather_node, add_node],
                                      case_name, [input1, input2], [output],
                                      initializer=[token_data])
        self.onnx_and_test(graph_def, input_data=input_data)

    def test_Sum(self, case_name):
        input_shape = [1, 3, 27, 27]
        output_shape = [1, 3, 27, 27]

        input1 = helper.make_tensor_value_info('input1', TensorProto.FLOAT, input_shape)
        input2 = helper.make_tensor_value_info('input2', TensorProto.FLOAT, input_shape)
        input3 = helper.make_tensor_value_info('input3', TensorProto.FLOAT, input_shape)
        output = helper.make_tensor_value_info('output', TensorProto.FLOAT, output_shape)

        #test three input
        sum_def = helper.make_node(
            'Sum',  # node name
            ['input1', 'input2', 'input3'],  # inputs
            ['output'],  # outputs
        )

        graph_def = helper.make_graph(
            [sum_def],
            case_name,
            [input1, input2, input3],
            [output],
        )
        self.onnx_and_test(graph_def)

    def test_Tile(self, case_name):
        input_shape = [1, 4, 6, 8]
        output_shape = [1, 24, 24, 16]

        input = helper.make_tensor_value_info('input', TensorProto.FLOAT, input_shape)
        output = helper.make_tensor_value_info('output', TensorProto.FLOAT, output_shape)

        tiles = helper.make_tensor(
            name='tiles',
            data_type=onnx.TensorProto.INT64,
            dims=[4],
            vals=np.array([1, 6, 4, 2]),
        )
        tile_node = helper.make_node(
            'Tile',
            ['input', 'tiles'],
            ['output'],
        )
        graph_def = helper.make_graph([tile_node],
                                      case_name, [input], [output],
                                      initializer=[tiles])
        self.onnx_and_test(graph_def)

    def test_Sub(self, case_name):
        input_shape = [4, 3, 27, 27]
        output_shape = [4, 3, 27, 27]

        input0 = helper.make_tensor_value_info('input0', TensorProto.FLOAT, input_shape)
        input1 = helper.make_tensor_value_info('input1', TensorProto.FLOAT, input_shape)
        output = helper.make_tensor_value_info('output', TensorProto.FLOAT, output_shape)

        sub_def = helper.make_node(
            'Sub',  # node name
            ['input0', 'input1'],  # inputs
            ['output'],  # outputs
        )

        graph_def = helper.make_graph(
            [sub_def],
            case_name,
            [input0, input1],
            [output],
        )
        self.onnx_and_test(graph_def)

    def test_Sub2(self, case_name):
        input1_shape = [4, 3, 27, 27]
        input2_shape = [4, 3, 1, 27]
        output_shape = [4, 3, 27, 27]

        input1 = helper.make_tensor_value_info('input1', TensorProto.FLOAT, input1_shape)
        input2 = helper.make_tensor_value_info('input2', TensorProto.FLOAT, input2_shape)
        output = helper.make_tensor_value_info('output', TensorProto.FLOAT, output_shape)

        sub_def = helper.make_node(
            'Sub',  # node name
            ['input1', 'input2'],  # inputs
            ['output'],  # outputs
        )

        graph_def = helper.make_graph(
            [sub_def],
            case_name,
            [input1, input2],
            [output],
        )
        self.onnx_and_test(graph_def)

    def test_SubBcast(self, case_name):
        shapes = ([4, 9, 23, 39], )
        bcast_dims = ([[0], [2], [0, 2]], )
        for i, s in enumerate(shapes):
            for dims in bcast_dims[i]:
                bcast_s = s[::]
                for dim in dims:
                    bcast_s[dim] = 1
                a = helper.make_tensor_value_info("a", TensorProto.FLOAT, bcast_s)
                b = helper.make_tensor_value_info("b", TensorProto.FLOAT, s)
                c = helper.make_tensor_value_info("c", TensorProto.FLOAT, bcast_s)
                output = helper.make_tensor_value_info("output", TensorProto.FLOAT, s)
                sub_def = helper.make_node("Sub", inputs=["a", "b"], outputs=["x"])
                sub_def_2 = helper.make_node("Sub", inputs=["x", "c"], outputs=["output"])
                graph_def = helper.make_graph([sub_def, sub_def_2],
                                              "{}_{}_{}".format(case_name, i,
                                                                "".join(map(str, dims))), [a, b, c],
                                              [output])
                self.onnx_and_test(graph_def)

    def test_SubBcast2(self, case_name):
        shapes = ([6, 7, 1, 11], )
        bcast_shapes = ([1, 7, 13, 11], )
        out_shapes = ([6, 7, 13, 11], )
        for i, s in enumerate(shapes):
            a = helper.make_tensor_value_info("a", TensorProto.FLOAT, bcast_shapes[i])
            b = helper.make_tensor_value_info("b", TensorProto.FLOAT, s)
            c = helper.make_tensor_value_info("c", TensorProto.FLOAT, bcast_shapes[i])
            output = helper.make_tensor_value_info("output", TensorProto.FLOAT, out_shapes[i])
            sub_def = helper.make_node("Sub", inputs=["a", "b"], outputs=["x"])
            sub_def_2 = helper.make_node("Sub", inputs=["x", "c"], outputs=["output"])
            graph_def = helper.make_graph([sub_def, sub_def_2], "{}_{}".format(
                case_name,
                i,
            ), [a, b, c], [output])
            self.onnx_and_test(graph_def)

    def test_SubConst(self, case_name):
        input_shape = [4, 3, 27, 27]
        output_shape = [4, 3, 27, 27]

        input0 = helper.make_tensor_value_info('input0', TensorProto.FLOAT, input_shape)
        output = helper.make_tensor_value_info('output', TensorProto.FLOAT, output_shape)
        w_data = np.random.rand(*input_shape).astype(np.float32)
        w_value = helper.make_tensor(
            name='w',
            data_type=onnx.TensorProto.FLOAT,
            dims=w_data.shape,
            vals=w_data.flatten(),
        )

        sub_def = helper.make_node(
            'Sub',  # node name
            ['input0', 'w'],  # inputs
            ['output'],  # outputs
        )

        graph_def = helper.make_graph([sub_def],
                                      case_name, [input0], [output],
                                      initializer=[w_value])
        self.onnx_and_test(graph_def)

    def test_SubConst2(self, case_name):
        input1_shape = [4, 3, 27, 27]
        w_shape = [4, 3, 1, 27]
        output_shape = [4, 3, 27, 27]

        input1 = helper.make_tensor_value_info('input1', TensorProto.FLOAT, input1_shape)
        output = helper.make_tensor_value_info('output', TensorProto.FLOAT, output_shape)
        w_data = np.random.rand(*w_shape).astype(np.float32)
        w_value = helper.make_tensor(
            name='w',
            data_type=onnx.TensorProto.FLOAT,
            dims=w_data.shape,
            vals=w_data.flatten(),
        )

        sub_def = helper.make_node(
            'Sub',  # node name
            ['input1', 'w'],  # inputs
            ['output'],  # outputs
        )

        graph_def = helper.make_graph([sub_def],
                                      case_name, [input1], [output],
                                      initializer=[w_value])
        self.onnx_and_test(graph_def)

    def test_Expand(self, case_name):
        input_shape = [1, 3, 1, 16]
        output_shape = [1, 3, 16, 16]
        input = helper.make_tensor_value_info('input', TensorProto.FLOAT, input_shape)
        output = helper.make_tensor_value_info('output', TensorProto.FLOAT, output_shape)
        shape_def = helper.make_tensor(
            name='new_shape',
            data_type=onnx.TensorProto.INT64,
            dims=[len(output_shape)],
            vals=np.array(output_shape, dtype=np.int64),
        )
        expand_node = helper.make_node(
            'Expand',  # node name
            ['input', 'new_shape'],  # inputs
            ['output'],  # outputs
        )
        graph_def = helper.make_graph([expand_node],
                                      case_name, [input], [output],
                                      initializer=[shape_def])
        self.onnx_and_test(graph_def)

    def test_Expand2(self, case_name):
        input_shape = [1, 16]
        output_shape = [1, 16, 16]
        input = helper.make_tensor_value_info('input', TensorProto.FLOAT, input_shape)
        output = helper.make_tensor_value_info('output', TensorProto.FLOAT, output_shape)
        shape_def = helper.make_tensor(
            name='new_shape',
            data_type=onnx.TensorProto.INT64,
            dims=[len(output_shape)],
            vals=np.array(output_shape, dtype=np.int64),
        )
        expand_node = helper.make_node(
            'Expand',  # node name
            ['input', 'new_shape'],  # inputs
            ['output'],  # outputs
        )
        graph_def = helper.make_graph([expand_node],
                                      case_name, [input], [output],
                                      initializer=[shape_def])
        self.onnx_and_test(graph_def)

    def test_Max(self, case_name):
        input_shape = {"input1": [1, 85, 32, 8], "input2": [1, 85, 32, 8]}
        output_shape = [1, 85, 32, 8]

        inputs = [
            helper.make_tensor_value_info(k, TensorProto.FLOAT, x) for k, x in input_shape.items()
        ]
        output = helper.make_tensor_value_info("output", TensorProto.FLOAT, output_shape)

        max_def = helper.make_node(case_name, inputs=list(input_shape.keys()), outputs=["output"])

        graph_def = helper.make_graph([max_def], case_name, inputs, [output])
        self.onnx_and_test(graph_def)

    def test_MaxBcast(self, case_name):
        shapes = ([6, 8, 39, 41], )
        bcast_dims = ([[0], [2], [0, 2]], )
        for i, s in enumerate(shapes):
            for dims in bcast_dims[i]:
                bcast_s = s[::]
                for dim in dims:
                    bcast_s[dim] = 1
                a = helper.make_tensor_value_info("a", TensorProto.FLOAT, bcast_s)
                b = helper.make_tensor_value_info("b", TensorProto.FLOAT, s)
                c = helper.make_tensor_value_info("c", TensorProto.FLOAT, bcast_s)
                output = helper.make_tensor_value_info("output", TensorProto.FLOAT, s)
                Max_def = helper.make_node("Max", inputs=["a", "b"], outputs=["x"])
                Max_def_2 = helper.make_node("Max", inputs=["x", "c"], outputs=["output"])
                graph_def = helper.make_graph([Max_def, Max_def_2],
                                              "{}_{}_{}".format(case_name, i,
                                                                "".join(map(str, dims))), [a, b, c],
                                              [output])
                self.onnx_and_test(graph_def)

    def test_Min(self, case_name):
        input_shape = {"input1": [1, 85, 32, 8], "input2": [1, 85, 32, 8]}
        output_shape = [1, 85, 32, 8]
        inputs = [
            helper.make_tensor_value_info(k, TensorProto.FLOAT, x) for k, x in input_shape.items()
        ]
        output = helper.make_tensor_value_info("output", TensorProto.FLOAT, output_shape)

        min_def = helper.make_node(case_name, inputs=list(input_shape.keys()), outputs=["output"])

        graph_def = helper.make_graph([min_def], case_name, inputs, [output])
        self.onnx_and_test(graph_def)

    def test_MinBcast(self, case_name):
        shapes = ([5, 11, 23, 27], )
        bcast_dims = ([[0], [2], [0, 2]], )
        for i, s in enumerate(shapes):
            for dims in bcast_dims[i]:
                bcast_s = s[::]
                for dim in dims:
                    bcast_s[dim] = 1
                a = helper.make_tensor_value_info("a", TensorProto.FLOAT, bcast_s)
                b = helper.make_tensor_value_info("b", TensorProto.FLOAT, s)
                c = helper.make_tensor_value_info("c", TensorProto.FLOAT, bcast_s)
                output = helper.make_tensor_value_info("output", TensorProto.FLOAT, s)
                Min_def = helper.make_node("Min", inputs=["a", "b"], outputs=["x"])
                Min_def_2 = helper.make_node("Min", inputs=["x", "c"], outputs=["output"])
                graph_def = helper.make_graph([Min_def, Min_def_2],
                                              "{}_{}_{}".format(case_name, i,
                                                                "".join(map(str, dims))), [a, b, c],
                                              [output])
                self.onnx_and_test(graph_def)

    def test_Abs(self, case_name):
        input_shape = [1, 16, 64, 64]
        output_shape = [1, 16, 64, 64]

        input = helper.make_tensor_value_info('input', TensorProto.FLOAT, input_shape)
        output = helper.make_tensor_value_info('output', TensorProto.FLOAT, output_shape)

        abs_def = helper.make_node(
            "Abs",
            inputs=['input'],
            outputs=['output'],
        )
        graph_def = helper.make_graph([abs_def], case_name, [input], [output])
        self.onnx_and_test(graph_def)

    def test_Reciprocal(self, case_name):
        input_shape = [4, 3, 224, 224]
        node_def = helper.make_node(
            "Reciprocal",  # node name
            ['input'],  # inputs
            ['output'],  # outputs
        )
        input = helper.make_tensor_value_info('input', TensorProto.FLOAT, input_shape)
        output = helper.make_tensor_value_info('output', TensorProto.FLOAT, input_shape)
        # Create the graph (GraphProto)
        graph_def = helper.make_graph(
            [node_def],
            case_name,
            [input],
            [output],
        )
        input_data = np.random.rand(*input_shape).astype(np.float32) + 0.5
        # avoid divide 0
        input_data[input_data == 0] = 1
        self.onnx_and_test(graph_def, input_data={"input": input_data})

    def test_PRelu(self, case_name):
        input_shape = [3, 128, 100, 100]
        slope_shape = [1, 128, 1, 1]
        output_shape = [3, 128, 100, 100]
        scales0 = np.random.rand(*slope_shape).astype(np.float32)
        scales1 = np.negative(np.abs(scales0))
        scales_case = [scales0, scales1]
        for i, s in enumerate(scales_case):
            slope = helper.make_tensor(
                name="slope",
                data_type=onnx.TensorProto.FLOAT,
                dims=slope_shape,
                vals=s,
            )
            inputs = [helper.make_tensor_value_info("input", TensorProto.FLOAT, input_shape)]
            outputs = [helper.make_tensor_value_info('output', TensorProto.FLOAT, output_shape)]
            prelu_def = helper.make_node("PRelu", ["input", "slope"], ["output"])
            graph_def = helper.make_graph([prelu_def],
                                          "{}_{}".format(case_name, i),
                                          inputs,
                                          outputs,
                                          initializer=[slope])
            self.onnx_and_test(graph_def)

    def test_Sqrt(self, case_name):
        shape = [3, 5, 100, 100]
        inputs = [helper.make_tensor_value_info("input", TensorProto.FLOAT, shape)]
        outputs = [helper.make_tensor_value_info('output', TensorProto.FLOAT, shape)]
        sqrt_def = helper.make_node("Sqrt", ["input"], ["output"])
        graph_def = helper.make_graph([sqrt_def], case_name, inputs, outputs)
        input_data = np.abs(np.random.randn(*shape).astype(np.float32))
        self.onnx_and_test(graph_def, input_data={"input": input_data})

    def test_Pow1(self, case_name):
        shape = [1, 3, 27, 27]
        input_data = np.abs(np.random.randn(*shape).astype(np.float32)) + 1e-6
        input = helper.make_tensor_value_info("input", TensorProto.FLOAT, [1, 3, 27, 27])
        constant = helper.make_tensor("constant", TensorProto.FLOAT, [1],
                                      np.array([1.2]).astype(np.float32))
        output = helper.make_tensor_value_info("output", TensorProto.FLOAT, shape)
        pow_def = helper.make_node("Pow", inputs=["input", "constant"], outputs=["output"])
        graph_def = helper.make_graph([pow_def],
                                      case_name, [input], [output],
                                      initializer=[constant])
        self.onnx_and_test(graph_def, input_data={"input": input_data})

    def test_Pow2(self, case_name):
        shape = [1, 3, 27, 27]
        input = helper.make_tensor_value_info("input", TensorProto.FLOAT, [1, 3, 27, 27])
        constant = helper.make_tensor("constant", TensorProto.FLOAT, [1],
                                      np.array([1.2]).astype(np.float32))
        output = helper.make_tensor_value_info("output", TensorProto.FLOAT, shape)
        pow_def = helper.make_node("Pow", inputs=["constant", "input"], outputs=["output"])
        graph_def = helper.make_graph([pow_def],
                                      case_name, [input], [output],
                                      initializer=[constant])
        self.onnx_and_test(graph_def)

    def test_CompareCst(self, case_name):
        shape = [1, 3, 27, 27]
        input = helper.make_tensor_value_info("input", TensorProto.FLOAT, shape)
        constant = helper.make_tensor("constant", TensorProto.FLOAT, [1],
                                      np.array([0.5]).astype(np.float32))
        output = helper.make_tensor_value_info("output", TensorProto.BOOL, shape)
        # "Equal" need not to be tested since equal op between floating number may be invalid
        for cmp_type in ("Greater", "GreaterOrEqual", "Less", "LessOrEqual"):
            cmp_def = helper.make_node(cmp_type, inputs=["input", "constant"], outputs=["output"])
            graph_def = helper.make_graph([cmp_def],
                                          case_name, [input], [output],
                                          initializer=[constant])
            self.onnx_and_test(graph_def)
            print("====== TEST {} Success ======".format(cmp_type))

    def test_Compare(self, case_name):
        shape = [1, 3, 27, 27]
        input_shape = {"input1": shape, "input2": shape}
        inputs = [
            helper.make_tensor_value_info(k, TensorProto.FLOAT, x) for k, x in input_shape.items()
        ]
        output = helper.make_tensor_value_info("output", TensorProto.BOOL, shape)
        # "Equal" need not to be tested since equal op between floating number may be invalid
        for cmp_type in ("Greater", "GreaterOrEqual", "Less", "LessOrEqual"):
            cmp_def = helper.make_node(cmp_type, inputs=["input1", "input2"], outputs=["output"])
            graph_def = helper.make_graph([cmp_def], case_name, inputs, [output])
            self.onnx_and_test(graph_def)
            print("====== TEST {} Success ======".format(cmp_type))

    def test_Compare2(self, case_name):
        input_shape = {"input1": [1, 3, 1, 27], "input2": [1, 3, 27, 1]}
        output_shape = [1, 3, 27, 27]
        input_data = {
            "input1": np.random.randn(*input_shape["input1"]).astype(np.float32),
            "input2": np.random.randn(*input_shape["input2"]).astype(np.float32)
        }
        inputs = [
            helper.make_tensor_value_info(k, TensorProto.FLOAT, x) for k, x in input_shape.items()
        ]
        output = helper.make_tensor_value_info("output", TensorProto.BOOL, output_shape)
        # "Equal" need not to be tested since equal op between floating number may be invalid
        for cmp_type in ("Greater", "GreaterOrEqual", "Less", "LessOrEqual"):
            cmp_def = helper.make_node(cmp_type,
                                       inputs=list(input_shape.keys()),
                                       outputs=["output"])
            graph_def = helper.make_graph([cmp_def], case_name, inputs, [output])
            self.onnx_and_test(graph_def, input_data=input_data)
            print("====== TEST {} Success ======".format(cmp_type))

    def test_Einsum(self, case_name):
        input_shape = {"input1": [1, 26, 12, 26], "input2": [12, 26, 312]}
        output_shape = [1, 26, 312]

        inputs = [
            helper.make_tensor_value_info(k, TensorProto.FLOAT, x) for k, x in input_shape.items()
        ]
        output = helper.make_tensor_value_info("output", TensorProto.FLOAT, output_shape)

        einsum_def = helper.make_node(
            "Einsum",
            inputs=['input1', 'input2'],
            outputs=['output'],
            equation='bfnd,ndh->bfh',
        )

        graph_def = helper.make_graph([einsum_def], case_name, inputs, [output])
        self.onnx_and_test(graph_def)

    def test_Einsum2(self, case_name):
        input_shape = [1, 26, 12, 26]
        filter_shape = [12, 26, 312]
        output_shape = [1, 26, 312]

        weight_data = np.random.randn(*filter_shape).astype(np.float32)
        input = helper.make_tensor_value_info('input', TensorProto.FLOAT, input_shape)
        weight = helper.make_tensor('weight', TensorProto.FLOAT, filter_shape, weight_data)
        output = helper.make_tensor_value_info("output", TensorProto.FLOAT, output_shape)

        einsum_def = helper.make_node(
            "Einsum",
            inputs=['input', 'weight'],
            outputs=['output'],
            equation='bfnd,ndh->bfh',
        )

        graph_def = helper.make_graph([einsum_def],
                                      case_name, [input], [output],
                                      initializer=[weight])
        self.onnx_and_test(graph_def)

    def test_Elu(self, case_name):
        oc = 32
        input_shape = [1, 16, 100, 100]
        filter_shape = [oc, 16, 3, 3]
        output_shape = [1, oc, 100, 100]
        weight_data = np.random.randn(*filter_shape).astype(np.float32)
        bias_data = np.random.randn(oc).astype(np.float32)

        input = helper.make_tensor_value_info('input', TensorProto.FLOAT, input_shape)
        output = helper.make_tensor_value_info('output', TensorProto.FLOAT, output_shape)
        weight = helper.make_tensor('weight', TensorProto.FLOAT, filter_shape, weight_data)
        bias = helper.make_tensor('bias', TensorProto.FLOAT, list(bias_data.shape), bias_data)

        conv_def = helper.make_node(
            "Conv",
            inputs=['input', 'weight', 'bias'],
            outputs=['conv_output'],
            kernel_shape=[3, 3],
            pads=[1, 1, 1, 1],
            strides=[1, 1],
            dilations=[1, 1],
            group=1,
        )

        elu_def = helper.make_node("Elu", inputs=['conv_output'], outputs=['output'], alpha=0.67)

        graph_def = helper.make_graph([conv_def, elu_def],
                                      case_name, [input], [output],
                                      initializer=[weight, bias])

        self.onnx_and_test(graph_def)

    def test_Erf(self, case_name):
        input_shape = [10, 3, 32, 32]
        input = helper.make_tensor_value_info('input', TensorProto.FLOAT, input_shape)
        output = helper.make_tensor_value_info('output', TensorProto.FLOAT, input_shape)
        exp_def = helper.make_node(case_name, inputs=['input'], outputs=['output'])
        graph_def = helper.make_graph([exp_def], case_name, [input], [output])
        self.onnx_and_test(graph_def)

    def test_TopK(self, case_name):
        shape = [10, 1000]
        const = 500
        X = helper.make_tensor_value_info('X', TensorProto.FLOAT, shape)
        K = helper.make_tensor("K", TensorProto.INT64, [1], np.array([const]).astype(np.int64))
        o_shape = list(shape)
        o_shape[-1] = const
        Y_Value = helper.make_tensor_value_info('Y_Value', TensorProto.FLOAT, o_shape)
        Y_Index = helper.make_tensor_value_info('Y_Index', TensorProto.INT64, o_shape)
        topk_node = helper.make_node('TopK', ['X', 'K'], ['Y_Value', 'Y_Index'],
                                     axis=-1,
                                     largest=True)
        graph_def = helper.make_graph([topk_node],
                                      case_name, [X], [Y_Value, Y_Index],
                                      initializer=[K])
        self.onnx_and_test(graph_def)

    def test_QDQConv(self, case_name):
        oc = 32
        input_shape = [10, 3, 224, 224]
        filter_shape = [oc, input_shape[1], 3, 3]
        output_shape = [10, oc, 224, 224]
        kernel = [3, 3]
        padding = [1, 1, 1, 1]
        stride = [1, 1]
        dilation = [1, 1]
        groups = 1

        y_scale_data = np.random.uniform(0, 5)
        # y_zero_point_data = np.random.randint(0, 255)
        y_zero_point_data = 0
        x_scale_data = deepcopy(y_scale_data)
        x_zero_point_data = deepcopy(y_zero_point_data)

        weight_data = np.random.randint(-128, 127, filter_shape)
        bias_data = np.random.randn(output_shape[1]).astype(np.float32)

        weight_x_scale_data = np.random.uniform(1e-5, 5, oc)
        weight_x_zero_point_data = np.zeros(oc).astype(np.int32)

        output_y_scale_data = np.random.uniform(1e-5, 2)
        output_y_zero_point_data = 0
        output_x_scale_data = deepcopy(output_y_scale_data)
        output_x_zero_point_data = deepcopy(output_y_zero_point_data)

        input = helper.make_tensor_value_info('input', TensorProto.FLOAT, input_shape)
        output = helper.make_tensor_value_info('output', TensorProto.FLOAT, output_shape)
        weight = helper.make_tensor('weight', TensorProto.INT8, filter_shape, weight_data)
        bias = helper.make_tensor('bias', TensorProto.FLOAT, list(bias_data.shape), bias_data)

        y_scale = helper.make_tensor("y_scale", TensorProto.FLOAT, [1], [y_scale_data])
        y_zero_point = helper.make_tensor("y_zero_point", TensorProto.INT8, [1],
                                          [y_zero_point_data])
        x_scale = helper.make_tensor("x_scale", TensorProto.FLOAT, [1], [x_scale_data])
        x_zero_point = helper.make_tensor("x_zero_point", TensorProto.INT8, [1],
                                          [x_zero_point_data])

        weight_x_scale = helper.make_tensor("weight_x_scale", TensorProto.FLOAT, [oc],
                                            weight_x_scale_data)
        weight_x_zero_point = helper.make_tensor("weight_x_zero_point", TensorProto.INT8, [oc],
                                                 weight_x_zero_point_data)

        quant_node = helper.make_node("QuantizeLinear", ['input', 'y_scale', 'y_zero_point'], ['a'],
                                      axis=0)
        dequant_node = helper.make_node("DequantizeLinear", ['a', 'x_scale', 'x_zero_point'], ['b'],
                                        axis=0)

        weight_dequant_node = helper.make_node("DequantizeLinear",
                                               ['weight', 'weight_x_scale', 'weight_x_zero_point'],
                                               ['weight_output'],
                                               axis=0)

        conv_def = helper.make_node(
            "Conv",
            inputs=['b', 'weight_output', 'bias'],
            outputs=['conv_output'],
            kernel_shape=kernel,
            pads=padding,
            strides=stride,
            dilations=dilation,
            group=groups,
        )

        output_y_scale = helper.make_tensor("output_y_scale", TensorProto.FLOAT, [1],
                                            [output_y_scale_data])
        output_y_zero_point = helper.make_tensor("output_y_zero_point", TensorProto.INT8, [1],
                                                 [output_y_zero_point_data])
        output_x_scale = helper.make_tensor("output_x_scale", TensorProto.FLOAT, [1],
                                            [output_x_scale_data])
        output_x_zero_point = helper.make_tensor("output_x_zero_point", TensorProto.INT8, [1],
                                                 [output_x_zero_point_data])

        output_quant_node = helper.make_node(
            "QuantizeLinear", ['conv_output', 'output_y_scale', 'output_y_zero_point'], ['c'],
            axis=0)
        output_dequant_node = helper.make_node("DequantizeLinear",
                                               ['c', 'output_x_scale', 'output_x_zero_point'],
                                               ['output'],
                                               axis=0)

        graph_def = helper.make_graph([
            quant_node, dequant_node, weight_dequant_node, conv_def, output_quant_node,
            output_dequant_node
        ],
                                      case_name, [input], [output],
                                      initializer=[
                                          y_scale, y_zero_point, x_scale, x_zero_point,
                                          weight_x_scale, weight_x_zero_point, weight, bias,
                                          output_x_scale, output_x_zero_point, output_y_scale,
                                          output_y_zero_point
                                      ])

        self.onnx_and_test(graph_def)

    def test_QDQ(self, case_name):
        input_shape = [10, 3, 224, 224]
        y_scale_data = np.random.uniform(0, 1)
        y_zero_point_data = np.random.randint(0, 255)
        x_scale_data = deepcopy(y_scale_data)
        x_zero_point_data = deepcopy(y_zero_point_data)
        input = helper.make_tensor_value_info('input', TensorProto.FLOAT, input_shape)
        output = helper.make_tensor_value_info('output', TensorProto.FLOAT, input_shape)
        y_scale = helper.make_tensor("y_scale", TensorProto.FLOAT, [1], [y_scale_data])
        y_zero_point = helper.make_tensor("y_zero_point", TensorProto.INT8, [1],
                                          [y_zero_point_data])
        x_scale = helper.make_tensor("x_scale", TensorProto.FLOAT, [1], [x_scale_data])
        x_zero_point = helper.make_tensor("x_zero_point", TensorProto.INT8, [1],
                                          [x_zero_point_data])
        quant_node = helper.make_node("QuantizeLinear", ['input', 'y_scale', 'y_zero_point'], ['a'])
        dequant_node = helper.make_node("DequantizeLinear", ['a', 'x_scale', 'x_zero_point'],
                                        ['a_output'])

        log_node = helper.make_node("Log", inputs=['a_output'], outputs=['output'])

        graph_def = helper.make_graph([quant_node, dequant_node, log_node],
                                      case_name, [input], [output],
                                      initializer=[y_scale, y_zero_point, x_scale, x_zero_point])

        self.onnx_and_test(graph_def)

    def test_ReduceTranspose(self, case_name):
        input_shape = [8, 16, 32, 64]
        transpose_order = [1, 0, 2, 3]
        input = helper.make_tensor_value_info('input', TensorProto.FLOAT, input_shape)
        transpose_output_shape = [
            input_shape[transpose_order[i]] for i in range(len(transpose_order))
        ]
        transpose_output = helper.make_tensor_value_info('transpose_output', TensorProto.FLOAT,
                                                         transpose_output_shape)
        transpose_def = helper.make_node("Transpose",
                                         inputs=['input'],
                                         outputs=['transpose_output'],
                                         perm=transpose_order)
        reduce_keepdims = False
        reduce_axes = [1]
        reduce_output_shape = []
        if len(reduce_axes) == len(transpose_output_shape):
            reduce_output_shape = []
        else:
            for i in range(len(transpose_output_shape)):
                keep_sign = True
                for j in range(len(reduce_axes)):
                    if i == reduce_axes[j]:
                        keep_sign = False
                        break
                if keep_sign:
                    reduce_output_shape.append(transpose_output_shape[i])
        reduce_output = helper.make_tensor_value_info('output', TensorProto.FLOAT,
                                                      reduce_output_shape)
        reduce_mean_def = helper.make_node(
            'ReduceMean',
            ['transpose_output'],
            ['output'],
            keepdims=reduce_keepdims,
            axes=reduce_axes,
        )
        graph_def = helper.make_graph([transpose_def, reduce_mean_def], case_name, [input],
                                      [reduce_output])
        self.onnx_and_test(graph_def)

    def test_TransposeArg(self, case_name):
        input_shape = [8, 16, 32, 64]
        transpose_order = [0, 2, 1, 3]
        input = helper.make_tensor_value_info('input', TensorProto.FLOAT, input_shape)
        transpose_def = helper.make_node("Transpose",
                                         inputs=['input'],
                                         outputs=['transpose_output'],
                                         perm=transpose_order)
        arg_keepdims = False
        arg_axis = 1
        reduce_output_shape = [8, 16, 64]
        arg_output = helper.make_tensor_value_info('output', TensorProto.INT64, reduce_output_shape)
        arg_max_def = helper.make_node(
            'ArgMax',
            ['transpose_output'],
            ['output'],
            keepdims=arg_keepdims,
            axis=arg_axis,
            select_last_index=1
        )
        graph_def = helper.make_graph([transpose_def, arg_max_def], case_name, [input],
                                      [arg_output])
        self.onnx_and_test(graph_def)

    def test_ArgError(self, case_name):
        input_shape = [1, 1000, 1, 1]
        output_shape = [1, 1, 1, 1]

        input = helper.make_tensor_value_info('input', TensorProto.FLOAT, input_shape)
        output1 = helper.make_tensor_value_info('o_max', TensorProto.INT64, output_shape)
        x2 = helper.make_tensor_value_info('x2', TensorProto.FLOAT, input_shape)
        relu_def = helper.make_node("Relu", inputs=['input'], outputs=['x2'])
        arg_max = helper.make_node(
            'ArgMax',
            ['x2'],
            ['o_max'],
            keepdims=1,
            axis=1,
            select_last_index=1
        )
        graph_def = helper.make_graph([relu_def, arg_max], "{}".format(case_name), [input],
                                      [output1, x2])
        self.onnx_and_test(graph_def)

    def test_ArgReducefull(self, case_name):
        input_shape = [2, 3, 4]
        arg_axis = 0
        reduce_axes = [0]
        input = helper.make_tensor_value_info('input', TensorProto.FLOAT, input_shape)
        output_shape = [1, 3, 4]
        arg_output = helper.make_tensor_value_info('arg_output', TensorProto.INT64, output_shape)
        arg_def = helper.make_node("ArgMax",
                                   inputs=['input'],
                                   outputs=['arg_output'],
                                   axis=arg_axis,
                                   select_last_index=1
                                   )
        reduce_output_1 = helper.make_tensor_value_info('reduce_output_1', TensorProto.FLOAT,
                                                        output_shape)
        reduce_def_1 = helper.make_node("ReduceMax",
                                        inputs=['input'],
                                        outputs=['reduce_output_1'],
                                        axes=reduce_axes)
        reduce_output_2 = helper.make_tensor_value_info('reduce_output_2', TensorProto.FLOAT,
                                                        output_shape)
        reduce_def_2 = helper.make_node("ReduceMax",
                                        inputs=['input'],
                                        outputs=['reduce_output_2'],
                                        axes=reduce_axes)

        graph_def = helper.make_graph([arg_def, reduce_def_1, reduce_def_2], case_name, [input],
                                      [arg_output, reduce_output_1, reduce_output_2])
        self.onnx_and_test(graph_def)

    # def test_LayerNorm(self, case_name):
    #     axis = 2
    #     io_shape = [3, 4, 5, 2]
    #     wb_shape = [x for x in io_shape]
    #     mr_shape = [x for x in io_shape]
    #     for i in range(axis):
    #         wb_shape[i] = 1
    #     for i in range(axis, 4):
    #         mr_shape[i] = 1
    #     w_data = np.random.randn(*wb_shape).astype(np.float32)
    #     b_data = np.random.randn(*wb_shape).astype(np.float32)
    #     input = helper.make_tensor_value_info('input', TensorProto.FLOAT, io_shape)
    #     weight = helper.make_tensor('weight', TensorProto.FLOAT, w_data.shape, w_data)
    #     bias = helper.make_tensor('bias', TensorProto.FLOAT, b_data.shape, b_data)
    #     output = helper.make_tensor_value_info('output', TensorProto.FLOAT, io_shape)
    #     mean = helper.make_tensor_value_info('mean', TensorProto.FLOAT, mr_shape)
    #     rstd = helper.make_tensor_value_info('rstd', TensorProto.FLOAT, mr_shape)

    #     node_def = helper.make_node(
    #         "LayerNormalization",
    #         inputs=['input', 'weight', 'bias'],
    #         outputs=['output', 'mean', 'rstd'],
    #     )
    #     graph_def = helper.make_graph([node_def], case_name,
    #                                   [input], [output, mean, rstd],
    #                                   initializer=[weight, bias])
    #     self.onnx_and_test(graph_def)

    def BinaryWeightBase(self, case_name, input_shape, weight_shape, binary_name, reverse=False):
        input = helper.make_tensor_value_info('input', TensorProto.FLOAT, input_shape)
        if binary_name == "Div":
            weight_data_ = np.random.uniform(0.5, 2, tuple(weight_shape)).astype(np.float32)
            weight_data = np.multiply(weight_data_, np.random.choice(np.array([-1, 1]),
                                                                     weight_shape))
        else:
            weight_data = np.random.randn(*weight_shape).astype(np.float32)
        if binary_name in ("Greater", "GreaterOrEqual", "Less", "LessOrEqual"):
            output_dtype = TensorProto.BOOL
        else:
            output_dtype = TensorProto.FLOAT
        weight = helper.make_tensor('weight1', TensorProto.FLOAT, weight_shape, weight_data)
        output = helper.make_tensor_value_info("output", output_dtype, input_shape)
        binary_def = helper.make_node(binary_name, inputs=['input', 'weight1'], outputs=["output"])
        graph_def = helper.make_graph([binary_def],
                                      case_name, [input], [output],
                                      initializer=[weight])
        self.onnx_and_test(graph_def)

    def test_Div2Mul(self, case_name):
        self.BinaryWeightBase(case_name, [1, 16, 32, 32], [1, 16, 32, 32], "Div")

    def test_Mul2Scale(self, case_name):
        self.BinaryWeightBase(case_name, [1, 32, 32, 32], [1, 32, 1, 1], "Mul")

    #conv_param: [out_shape, filter_shape, conv_pads]
    def PadConvBase(self, case_name, input_shape, pad_param, conv_param_list):
        add_in_shape = {"input1": input_shape, "input2": input_shape}
        pad_val = np.array(pad_param).astype(np.int64)
        inputs = [
            helper.make_tensor_value_info(k, TensorProto.FLOAT, x) for k, x in add_in_shape.items()
        ]
        paddings = helper.make_tensor(name='paddings',
                                      data_type=onnx.TensorProto.INT64,
                                      dims=pad_val.shape,
                                      vals=pad_val.flatten())
        add1 = helper.make_tensor_value_info("add1", TensorProto.FLOAT, input_shape)
        f_data1 = np.random.randn(*conv_param_list[0][1]).astype(np.float32)
        f_data2 = np.random.randn(*conv_param_list[1][1]).astype(np.float32)
        filter1 = helper.make_tensor('filter1', TensorProto.FLOAT, conv_param_list[0][1], f_data1)
        filter2 = helper.make_tensor('filter2', TensorProto.FLOAT, conv_param_list[1][1], f_data2)
        output1 = helper.make_tensor_value_info("output1", TensorProto.FLOAT, conv_param_list[0][0])
        output2 = helper.make_tensor_value_info("output2", TensorProto.FLOAT, conv_param_list[1][0])

        add_def = helper.make_node("Add", inputs=list(add_in_shape.keys()), outputs=["add1"])
        pad_def = helper.make_node(
            "Pad",
            inputs=['add1', 'paddings'],
            outputs=['pad2'],
            mode='constant',
        )
        conv1_def = helper.make_node("Conv",
                                     inputs=['pad2', 'filter1'],
                                     outputs=['output1'],
                                     kernel_shape=conv_param_list[0][1][2:],
                                     pads=conv_param_list[0][2])
        conv2_def = helper.make_node("Conv",
                                     inputs=['pad2', 'filter2'],
                                     outputs=['output2'],
                                     kernel_shape=conv_param_list[1][1][2:],
                                     pads=conv_param_list[1][2])
        graph_def = helper.make_graph([add_def, pad_def, conv1_def, conv2_def],
                                      case_name,
                                      inputs, [add1, output1, output2],
                                      initializer=[paddings, filter1, filter2])
        self.onnx_and_test(graph_def)

    def test_PadConv1d(self, case_name):
        self.PadConvBase(case_name, [1, 2, 8], [0, 0, 1, 0, 0, 1], \
                        [[[1, 2, 10], [2, 2, 3], [1, 1]], [[1, 2, 8], [2, 2, 3], [0, 0]]])

    def test_PadConv2d(self, case_name):
        self.PadConvBase(case_name, [1, 3, 8, 8], [0, 0, 1, 1, 0, 0, 3, 1], \
                        [[[1, 16, 14, 10], [16, 3, 3, 3], [2, 1, 2, 1]], [[1, 16, 10, 8], [16, 3, 3, 3], [0, 0, 0 ,0]]])

    def test_PadConv3d(self, case_name):
        self.PadConvBase(case_name, [1, 3, 32, 32, 32], [0, 0, 0, 1, 2, 0, 0, 3, 1, 2], \
                        [[[1, 16, 36, 35, 35], [16, 3, 3, 3, 3], [1, 2, 1, 2, 1, 0]], [[1, 16, 33, 32, 34], [16, 3, 3, 3, 3], [0, 0, 0, 0, 0 ,0]]])

    #pool_param: [out_shape, kernel_shape, pool_pads]
    def PadPoolBase(self, case_name, input_shape, pad_param, pool_param_list):
        add_in_shape = {"input1": input_shape, "input2": input_shape}
        pad_val = np.array(pad_param).astype(np.int64)
        inputs = [
            helper.make_tensor_value_info(k, TensorProto.FLOAT, x) for k, x in add_in_shape.items()
        ]
        paddings = helper.make_tensor(name='paddings',
                                      data_type=onnx.TensorProto.INT64,
                                      dims=pad_val.shape,
                                      vals=pad_val.flatten())
        add1 = helper.make_tensor_value_info("add1", TensorProto.FLOAT, input_shape)
        output1 = helper.make_tensor_value_info("output1", TensorProto.FLOAT, pool_param_list[0][0])
        output2 = helper.make_tensor_value_info("output2", TensorProto.FLOAT, pool_param_list[1][0])

        add_def = helper.make_node("Add", inputs=list(add_in_shape.keys()), outputs=["add1"])
        pad_def = helper.make_node("Pad",
                                   inputs=['add1', 'paddings'],
                                   outputs=['pad2'],
                                   mode='constant')
        pool1_def = helper.make_node('AveragePool',
                                     inputs=['pad2'],
                                     outputs=['output1'],
                                     kernel_shape=pool_param_list[0][1],
                                     pads=pool_param_list[0][2],
                                     strides=pool_param_list[0][3],
                                     count_include_pad=1)
        pool2_def = helper.make_node('AveragePool',
                                     inputs=['pad2'],
                                     outputs=['output2'],
                                     kernel_shape=pool_param_list[1][1],
                                     pads=pool_param_list[1][2],
                                     strides=pool_param_list[1][3],
                                     count_include_pad=1)
        graph_def = helper.make_graph([add_def, pad_def, pool1_def, pool2_def],
                                      case_name,
                                      inputs, [add1, output1, output2],
                                      initializer=[paddings])
        self.onnx_and_test(graph_def)

    def test_PadPool1d(self, case_name):
        self.PadPoolBase(case_name, [1, 3, 256], [0, 0, 2, 0, 0, 2], \
                [[[1, 3, 65], [4], [0, 0], [4]], [[1, 3, 34], [8], [6, 6], [8]]])

    def test_PadPool2d(self, case_name):
        self.PadPoolBase(case_name, [1, 32, 12, 12], [0, 0, 1, 2, 0, 0, 1, 2], \
                [[[1, 32, 6, 7], [4, 4], [0, 0, 0, 0], [2, 2]], [[1, 32, 4, 4], [4, 4], [1, 0, 1, 0], [4, 4]]])

    def test_PadPool3d(self, case_name):
        self.PadPoolBase(case_name, [1, 16, 32, 32, 32], [0, 0, 0, 1, 2, 0, 0, 0, 1, 2], \
                [[[1, 16, 15, 16, 17], [4, 4, 4], [0, 0, 0, 0, 0, 0], [2, 2, 2]], [[1, 16, 9, 9, 9], [4, 4, 4], [2, 1, 0, 2, 1, 0], [4, 4, 4]]])

    def test_ScatterND(self, case_name):
        x_shape = [320, 320]
        idx_shape = [160, 160, 2]
        update_shape = [160, 160]
        # indices should not have duplicate entries: that is, if idx1 != idx2, then indices[idx1] != indices[idx2].
        # This ensures that the output value does not depend on the iteration order.
        input_data = {
            # "raw_data": np.random.rand(*input_shape['raw_data']).astype(np.float32),
            "x_data": np.random.rand(*x_shape).astype(np.float32),
            "indices": np.random.randint(0, 64, tuple(idx_shape)),
            "updates": np.random.rand(*update_shape).astype(np.float32)
        }
        raw_data = helper.make_tensor_value_info("x_data", TensorProto.FLOAT, x_shape)
        indices = helper.make_tensor_value_info("indices", TensorProto.INT64, idx_shape)
        updates = helper.make_tensor_value_info("updates", TensorProto.FLOAT, update_shape)
        output = helper.make_tensor_value_info("output", TensorProto.FLOAT, x_shape)
        scatternd_def = helper.make_node("ScatterND",
                                         inputs=list(input_data.keys()),
                                         outputs=["output"])
        graph_def = helper.make_graph([scatternd_def], case_name, [raw_data, indices, updates],
                                      [output])
        self.onnx_and_test(graph_def, input_data=input_data)

    def test_SliceToReverse(self, case_name):
        input_shape = [100, 1, 3]
        output_shape = [100, 1, 3]
        starts_data = np.array([-1], dtype=np.int64)
        ends_data = np.array([-4], dtype=np.int64)
        axes_data = np.array([2], dtype=np.int64)
        steps_data = np.array([-1], dtype=np.int64)
        input = helper.make_tensor_value_info('input', TensorProto.FLOAT, input_shape)
        output = helper.make_tensor_value_info('output', TensorProto.FLOAT, output_shape)
        starts = helper.make_tensor('starts', TensorProto.INT64, [1], starts_data)
        ends = helper.make_tensor('ends', TensorProto.INT64, [1], ends_data)
        axes = helper.make_tensor('axes', TensorProto.INT64, [1], axes_data)
        steps = helper.make_tensor('steps', TensorProto.INT64, [1], steps_data)
        slice_def = helper.make_node(
            'Slice',
            inputs=['input', 'starts', 'ends', 'axes', 'steps'],
            outputs=['output'],
        )
        graph_def = helper.make_graph([slice_def],
                                      case_name, [input], [output],
                                      initializer=[starts, ends, axes, steps])
        self.onnx_and_test(graph_def)

    def test_ReduceFuse(self, case_name):

        class Model(torch.nn.Module):

            def __init__(self):
                super(Model, self).__init__()

            def forward(self, x):
                x = torch.sum(x, 1)
                x = torch.sum(x, 1)
                return x

        x = torch.randn(2, 2, 3, 4).float()
        self.torch_and_test(x, Model(), case_name)

    def test_PermuteToReshape(self, case_name):
        input_shapes = [[4, 3, 28, 1], [4, 1, 3, 20]]
        transpose_orders = [[0, 1, 3, 2], [0, 2, 1, 3]]
        for i, input_shape in enumerate(input_shapes):
            input = helper.make_tensor_value_info('input', TensorProto.FLOAT, input_shape)
            order = transpose_orders[i]
            output_shape = [input_shape[order[i]] for i in range(len(order))]
            output = helper.make_tensor_value_info('output', TensorProto.FLOAT, output_shape)
            transpose_def = helper.make_node("Transpose",
                                             inputs=['input'],
                                             outputs=['output'],
                                             perm=order)
            graph_def = helper.make_graph([transpose_def], "{}_{}".format(case_name, i), [input],
                                          [output])
            self.onnx_and_test(graph_def)

    def test_PermuteToReorg(self, case_name):
        input_shape = [1, 4, 6, 6]
        output_shape = [1, 16, 3, 3]
        input = helper.make_tensor_value_info('input', TensorProto.FLOAT, input_shape)
        output = helper.make_tensor_value_info('output', TensorProto.FLOAT, output_shape)
        rshape1 = [6]
        rshape1_data = np.array([1, 4, 3, 2, 3, 2], dtype=np.int64)
        r1 = helper.make_tensor('shape1', TensorProto.INT64, rshape1, rshape1_data)
        reshape1_def = helper.make_node("Reshape", inputs=['input', 'shape1'], outputs=['out1'])
        order = [0, 1, 3, 5, 2, 4]
        permute_def = helper.make_node("Transpose", inputs=['out1'], outputs=['out2'], perm=order)
        rshape2 = [4]
        rshape2_data = np.array(output_shape, dtype=np.int64)
        r2 = helper.make_tensor('shape2', TensorProto.INT64, rshape2, rshape2_data)
        reshape2_def = helper.make_node("Reshape", inputs=['out2', 'shape2'], outputs=['output'])
        graph_def = helper.make_graph([reshape1_def, permute_def, reshape2_def],
                                      case_name, [input], [output],
                                      initializer=[r1, r2])
        self.onnx_and_test(graph_def)

    def test_PermuteToReorg2(self, case_name):
        input_shape = [1, 16, 200, 200]
        output_shape = [1, 64, 100, 100]
        input = helper.make_tensor_value_info('input', TensorProto.FLOAT, input_shape)
        output = helper.make_tensor_value_info('output', TensorProto.FLOAT, output_shape)
        rshape1 = [6]
        rshape1_data = np.array([1, 16, 100, 2, 100, 2], dtype=np.int64)
        r1 = helper.make_tensor('shape1', TensorProto.INT64, rshape1, rshape1_data)
        reshape1_def = helper.make_node("Reshape", inputs=['input', 'shape1'], outputs=['out1'])
        order = [0, 1, 3, 5, 2, 4]
        permute_def = helper.make_node("Transpose", inputs=['out1'], outputs=['out2'], perm=order)
        rshape2 = [4]
        rshape2_data = np.array(output_shape, dtype=np.int64)
        r2 = helper.make_tensor('shape2', TensorProto.INT64, rshape2, rshape2_data)
        reshape2_def = helper.make_node("Reshape", inputs=['out2', 'shape2'], outputs=['out3'])
        #add conv define
        filter_shape = [64, 64, 3, 3]
        kernel = [3, 3]
        padding = [1, 1, 1, 1]
        stride = [1, 1]
        dilation = [1, 1]
        weight_data = np.random.randn(*filter_shape).astype(np.float32)
        bias_data = np.random.randn(output_shape[1]).astype(np.float32)
        weight = helper.make_tensor("weight", TensorProto.FLOAT, filter_shape, weight_data)
        bias = helper.make_tensor("bias", TensorProto.FLOAT, list(bias_data.shape), bias_data)
        conv_def = helper.make_node("Conv",
                                    inputs=['out3', 'weight', 'bias'],
                                    outputs=['output'],
                                    kernel_shape=kernel,
                                    pads=padding,
                                    strides=stride,
                                    dilations=dilation,
                                    group=1)
        graph_def = helper.make_graph([reshape1_def, permute_def, reshape2_def, conv_def],
                                      case_name, [input], [output],
                                      initializer=[r1, r2, weight, bias])
        self.onnx_and_test(graph_def)

    def test_Permute5dSplit(self, case_name):
        input_shape = [2, 4, 16, 20, 32]
        orders = [[0, 4, 2, 1, 3], [3, 1, 0, 4, 2], [2, 1, 3, 4, 0], [1, 0, 2, 4, 3],
                  [4, 0, 3, 2, 1], [4, 3, 2, 1, 0]]
        for i in range(0, len(orders)):
            order = orders[i]
            if i >= 3 and self.chip.startswith("cv18"):
                #because cv183x backend don't support all permute4d
                continue
            print("order:", order)
            output_shape = [input_shape[order[i]] for i in range(0, len(order))]
            input = helper.make_tensor_value_info('input', TensorProto.FLOAT, input_shape)
            output = helper.make_tensor_value_info('output', TensorProto.FLOAT, output_shape)
            permute_def = helper.make_node("Transpose",
                                           inputs=['input'],
                                           outputs=['output'],
                                           perm=order)
            graph_def = helper.make_graph([permute_def], "{}_{}".format(case_name, i), [input],
                                          [output])
            self.onnx_and_test(graph_def)

    def test_PoolSignError(self, case_name):

        class Model(torch.nn.Module):

            def __init__(self):
                super(Model, self).__init__()
                self.relu = nn.ReLU()
                self.conv = nn.Conv2d(8, 8, 3, 2, 1)
                self.pool = nn.AvgPool2d(2, 2)

            def forward(self, x):
                a = self.relu(x)
                b = self.pool(a)
                c = self.conv(x)
                d = b + c
                return d

        x = torch.randn(4, 8, 32, 32).float()
        self.torch_and_test(x, Model(), case_name)

    def test_PoolAfterRelu(self, case_name):

        class Model(torch.nn.Module):

            def __init__(self):
                super(Model, self).__init__()
                self.relu = nn.ReLU()
                self.matmul = nn.Linear(32, 16)
                self.pool = nn.AvgPool2d(2, 2)

            def forward(self, x):
                a = self.relu(x)
                b = self.pool(a)
                c = self.matmul(x)
                return b, c

        x = torch.randn(4, 8, 32, 32).float()
        self.torch_and_test(x, Model(), case_name)

    def test_If(self, case_name):
        from onnx.numpy_helper import from_array
        from onnx.helper import (make_node, make_graph, make_model, make_tensor_value_info)
        # initializers
        value = np.array([0], dtype=np.float32)
        zero = from_array(value, name='zero')
        value2 = np.array([0, 1], dtype=np.int64)
        axes = from_array(value2, name='axes')
        input_shape = [5, 5]
        # Same as before, X is the input, Z is the output.
        X = make_tensor_value_info('X', onnx.TensorProto.FLOAT, input_shape)
        Z = make_tensor_value_info('Z', onnx.TensorProto.FLOAT, input_shape)
        # The node building the condition. The first one
        # sum over all axes.
        rsum = make_node('ReduceSum', ['X', 'axes'], ['rsum'], keepdims=0)
        # The second compares the result to 0.
        cond = make_node('Greater', ['rsum', 'zero'], ['cond'])

        # Builds the graph is the condition is True.
        # Input for then
        then_out_data = np.random.rand(*input_shape).astype(np.float32)
        then_out2_data = np.random.rand(*input_shape).astype(np.float32)
        then_const_node = onnx.helper.make_node(
            'Constant',
            inputs=[],
            outputs=['then_out'],
            value=onnx.helper.make_tensor(
                name='const_tensor',
                data_type=onnx.TensorProto.FLOAT,
                dims=then_out_data.shape,
                vals=then_out_data.flatten(),
            ),
        )

        then2_const_node = onnx.helper.make_node(
            'Constant',
            inputs=[],
            outputs=['then2_out'],
            value=onnx.helper.make_tensor(
                name='const_tensor',
                data_type=onnx.TensorProto.FLOAT,
                dims=then_out2_data.shape,
                vals=then_out2_data.flatten(),
            ),
        )

        then3_out = make_tensor_value_info('then3_out', onnx.TensorProto.FLOAT, input_shape)

        then_node = helper.make_node(
            "Add",  # node name
            ["then_out", "then2_out"],  # inputs
            ["then3_out"]  # outputs
        )

        # And the graph wrapping these elements.
        then_body = make_graph([then_const_node, then2_const_node, then_node], 'then_body', [],
                               [then3_out])

        # Same process for the else branch.
        else_out_data = np.random.rand(*input_shape).astype(np.float32)
        else_out2_data = np.random.rand(*input_shape).astype(np.float32)
        else_const_node = onnx.helper.make_node(
            'Constant',
            inputs=[],
            outputs=['else_out'],
            value=onnx.helper.make_tensor(
                name='const_tensor',
                data_type=onnx.TensorProto.FLOAT,
                dims=else_out_data.shape,
                vals=else_out_data.flatten(),
            ),
        )

        else2_const_node = onnx.helper.make_node(
            'Constant',
            inputs=[],
            outputs=['else2_out'],
            value=onnx.helper.make_tensor(
                name='const_tensor',
                data_type=onnx.TensorProto.FLOAT,
                dims=else_out2_data.shape,
                vals=else_out2_data.flatten(),
            ),
        )
        else3_out = make_tensor_value_info('else3_out', onnx.TensorProto.FLOAT, input_shape)

        else_node = helper.make_node(
            'Sub',  # node name
            ["else_out", "else2_out"],  # inputs
            ['else3_out']  # outputs
        )

        else_body = make_graph([else_const_node, else2_const_node, else_node], 'else_body', [],
                               [else3_out])

        # Finally the node If taking both graphs as attributes.
        if_node = onnx.helper.make_node("If", ["cond"], ["Z"],
                                        then_branch=then_body,
                                        else_branch=else_body)

        # The final graph.
        graph_def = make_graph([rsum, cond, if_node], "if", [X], [Z], [zero, axes])
        self.onnx_and_test(graph_def)

    def test_If_v2(self, case_name):
        #test if op case2: cover more usage scene of onnx if op
        from onnx.numpy_helper import from_array
        from onnx.helper import (make_node, make_graph, make_model, make_tensor_value_info)
        # initializers
        value = np.array([0], dtype=np.float32)
        zero = from_array(value, name='zero')
        value2 = np.array([0, 1], dtype=np.int64)
        axes = from_array(value2, name='axes')
        shape = [5, 5]
        # Same as before, X is the input, Y is the output.
        X = make_tensor_value_info('X', onnx.TensorProto.FLOAT, shape)
        Z = make_tensor_value_info('Z', onnx.TensorProto.FLOAT, shape)
        Y = make_tensor_value_info('Y', onnx.TensorProto.FLOAT, shape)
        K = make_tensor_value_info('K', onnx.TensorProto.FLOAT, shape)
        # The node building the condition. The first one
        # sum over all axes.
        rsum = make_node('ReduceSum', ['X', 'axes'], ['rsum'], keepdims=0)
        # The second compares the result to 0.
        cond = make_node('Greater', ['rsum', 'zero'], ['cond'])

        # Builds the graph is the condition is True.
        # Input for then
        then_out_data = np.random.rand(*shape).astype(np.float32)
        then_out2_data = np.random.rand(*shape).astype(np.float32)
        then_const_node = onnx.helper.make_node(
            'Constant',
            inputs=[],
            outputs=['then_out'],
            value=onnx.helper.make_tensor(
                name='const_tensor',
                data_type=onnx.TensorProto.FLOAT,
                dims=then_out_data.shape,
                vals=then_out_data.flatten(),
            ),
        )

        then2_const_node = onnx.helper.make_node(
            'Constant',
            inputs=[],
            outputs=['then2_out'],
            value=onnx.helper.make_tensor(
                name='const_tensor',
                data_type=onnx.TensorProto.FLOAT,
                dims=then_out2_data.shape,
                vals=then_out2_data.flatten(),
            ),
        )
        then4_out = make_tensor_value_info('then4_out', onnx.TensorProto.FLOAT, shape)

        then_node = helper.make_node(
            "Add",  # node name
            ["Y", "then2_out"],  # inputs
            ["then3_out"]  # outputs
        )

        mul_node = helper.make_node(
            "Mul",  # node name
            ["then3_out", "then_out"],  # inputs
            ["then4_out"]  # outputs
        )

        # And the graph wrapping these elements.
        then_body = make_graph([then2_const_node, then_node, then_const_node, mul_node],
                               'then_body', [], [then4_out])

        # Same process for the else branch.
        else_out_data = np.random.rand(*shape).astype(np.float32)
        else_out2_data = np.random.rand(*shape).astype(np.float32)
        else_const_node = onnx.helper.make_node(
            'Constant',
            inputs=[],
            outputs=['else_out'],
            value=onnx.helper.make_tensor(
                name='const_tensor',
                data_type=onnx.TensorProto.FLOAT,
                dims=else_out_data.shape,
                vals=else_out_data.flatten(),
            ),
        )

        else2_const_node = onnx.helper.make_node(
            'Constant',
            inputs=[],
            outputs=['else2_out'],
            value=onnx.helper.make_tensor(
                name='const_tensor',
                data_type=onnx.TensorProto.FLOAT,
                dims=else_out2_data.shape,
                vals=else_out2_data.flatten(),
            ),
        )
        else3_out = make_tensor_value_info('else3_out', onnx.TensorProto.FLOAT, shape)

        else_node = helper.make_node(
            'Sub',  # node name
            ["K", "else2_out"],  # inputs
            ['else3_out']  # outputs
        )

        else_body = make_graph([else2_const_node, else_node], 'else_body', [], [else3_out])

        # Finally the node If taking both graphs as attributes.
        if_node = onnx.helper.make_node("If", ["cond"], ["Z"],
                                        then_branch=then_body,
                                        else_branch=else_body)

        # The final graph.
        graph_def = make_graph([rsum, cond, if_node], "if", [X, Y, K], [Z], [zero, axes])
        self.onnx_and_test(graph_def)

    def test_Loop(self, case_name):
        from onnx import numpy_helper
        from onnx.helper import (
            make_node, make_graph, make_model, make_tensor_value_info)
        graph_def=helper.make_graph(
            name="test-loop",
            inputs=[
                helper.make_tensor_value_info(
                    "input_0", TensorProto.FLOAT, shape=[1]
                ),
            ],
            outputs=[
                helper.make_tensor_value_info(
                    "output_0", TensorProto.INT32, shape=[1]
                )
            ],
            initializer=[
                numpy_helper.from_array(
                    np.array([10], dtype=np.int64),
                    name="while_maximum_iterations_0",
                ),
                numpy_helper.from_array(
                    np.array([-1], dtype=np.int64), name="const_fold_opt__18"
                ),
                numpy_helper.from_array(
                    np.array([10.0], dtype=np.float32), name="const_fold_opt__17"
                ),
                numpy_helper.from_array(
                    np.array([3], dtype=np.int32), name="Const_0"
                ),
                numpy_helper.from_array(
                    np.array([0], dtype=np.int64), name="axes"
                ),
            ],
            nodes=[
                helper.make_node(
                    "Cast",
                    inputs=["input_0"],
                    outputs=["while_cond_158_while_Less__13_0"],
                    name="while_cond_158_while_Less__13",
                    domain="",
                    to=TensorProto.INT32,
                ),
                helper.make_node(
                    "Less",
                    inputs=[
                        "input_0",
                        "const_fold_opt__17",
                    ],
                    outputs=["while_cond_158_while_Less_0"],
                    name="while_cond_158_while_Less",
                    domain="",
                ),
                helper.make_node(
                    "Squeeze",
                    inputs=["while_cond_158_while_Less_0", "axes"],
                    outputs=["while_cond_158_while_Squeeze_0"],
                    name="while_cond_158_while_Squeeze",
                    domain="",
                ),
                helper.make_node(
                    "Loop",
                    inputs=[
                        "while_maximum_iterations_0",
                        "while_cond_158_while_Squeeze_0",
                        "while_cond_158_while_Less__13_0",
                        "Const_0",
                    ],
                    outputs=["while_loop_0", "while_loop_1"],
                    name="while_loop",
                    body=helper.make_graph(
                        name="while_body",
                        inputs=[
                            helper.make_tensor_value_info(
                                "while_while_loop_counter_0",
                                TensorProto.INT64,
                                shape=[],
                            ),
                            helper.make_tensor_value_info(
                                "cond__15_0", TensorProto.BOOL, shape=[]
                            ),
                            helper.make_tensor_value_info(
                                "while_placeholder_0", TensorProto.INT32, shape=[1]
                            ),
                            helper.make_tensor_value_info(
                                "while_add_const_0_0", TensorProto.INT32, shape=[1]
                            ),
                        ],
                        outputs=[
                            helper.make_tensor_value_info(
                                "cond___while_Identity_graph_outputs_Identity__3_0",
                                TensorProto.BOOL,
                                shape=[],
                            ),
                            helper.make_tensor_value_info(
                                "while_Identity_2_0", TensorProto.INT32, shape=[1]
                            ),
                            helper.make_tensor_value_info(
                                "while_add_const_0_0", TensorProto.INT32, shape=[1]
                            ),
                        ],
                        initializer=[
                            numpy_helper.from_array(
                                np.array(8.0, dtype=np.float32),
                                name="const_fold_opt__19",
                            ),
                            numpy_helper.from_array(
                                np.array([0], dtype=np.int64), name="reshape2"
                            ),
                        ],
                        nodes=[
                            helper.make_node(
                                "Add",
                                inputs=[
                                    "while_placeholder_0",
                                    "while_add_const_0_0",
                                ],
                                outputs=["while_Identity_2_0"],
                                name="while_Add",
                            ),
                            helper.make_node(
                                "Cast",
                                inputs=["while_Identity_2_0"],
                                outputs=["cond___while_Less__13_0"],
                                name="cond___while_Less__13",
                                domain="",
                                to=TensorProto.FLOAT,
                            ),
                            helper.make_node(
                                "Less",
                                inputs=[
                                    "cond___while_Less__13_0",
                                    "const_fold_opt__19",
                                ],
                                outputs=["cond___while_Less_0"],
                                name="cond___while_Less",
                                domain="",
                            ),
                            helper.make_node(
                                "Squeeze",
                                inputs=["cond___while_Less_0", "reshape2"],
                                outputs=[
                                    "cond___while_Identity_graph_outputs_Identity__3_0"
                                ],
                                name="cond___while_Squeeze",
                                domain="",
                            ),
                        ],
                    ),
                ),
                helper.make_node(
                    "Unsqueeze",
                    inputs=["while_loop_0","axes"],
                    outputs=["Reshape_tensor_0"],
                    name="Reshape_tensor",
                ),
                helper.make_node(
                    "Reshape",
                    inputs=["Reshape_tensor_0", "const_fold_opt__18"],
                    outputs=["output_0"],
                    name="Reshape",
                ),
            ],
        )
        self.onnx_and_test(graph_def)


def test_one_case_in_all(tester: ONNX_IR_TESTER, case, error_cases, success_cases):
    try:
        tester.test_single(case)
    except:
        error_cases.append(case)
        return
    success_cases.append(case)


def test_all(tester: ONNX_IR_TESTER):
    if tester.multithread:
        import multiprocessing
        process_number = multiprocessing.cpu_count() // 2 + 1
        processes = []
        error_cases = multiprocessing.Manager().list()
        success_cases = multiprocessing.Manager().list()
        for case in tester.test_cases:
            if tester.check_support(case):
                p = multiprocessing.Process(target=test_one_case_in_all,
                                            args=(tester, case, error_cases, success_cases))
                processes.append(p)
            if len(processes) == process_number:
                for p in processes:
                    p.start()
                for j in processes:
                    j.join()
                processes = []
        if processes:
            for p in processes:
                p.start()
            for j in processes:
                j.join()
    else:
        error_cases = []
        success_cases = []
        for case in tester.test_cases:
            if tester.check_support(case):
                test_one_case_in_all(tester, case, error_cases, success_cases)
    print("Success: {}".format(success_cases))
    print("Failure: {}".format(error_cases))
    if error_cases:
        print("====== test_onnx.py --chip {} TEST Failed ======".format(tester.chip))
        # exit(1)
    else:
        print("====== test_onnx.py --chip {} TEST Success ======".format(tester.chip))
    return error_cases


if __name__ == "__main__":
    parser = argparse.ArgumentParser()
    # yapf: disable
    parser.add_argument("--chip", default="bm1684x", type=str,
                        choices=['bm1686', 'bm1684x', 'bm1684', 'cv183x', 'cv182x', 'cv181x', 'cv180x'],
                        help="chip platform name")
    parser.add_argument("--case", default="all", type=str, help="test one case, if all, then test all cases")
    parser.add_argument("--mode", default="all", type=str, choices=['all', 'f32', 'f16', 'bf16', 'int8', 'int4'],
                        help="chip platform name")
    parser.add_argument("--dynamic", action="store_true", help='do dynamic compile')
    parser.add_argument("--debug", action="store_true", help='keep middle file if debug')
    parser.add_argument("--simple", action="store_true", help='do simple test for commit test')
    parser.add_argument("--disable_thread", action="store_true", help='do test without multi thread')
    parser.add_argument("--show_all", action="store_true", help='show all cases')
    # yapf: enable
    args = parser.parse_args()
    tester = ONNX_IR_TESTER(args.chip, args.mode, args.dynamic, args.simple, args.disable_thread)
    if args.show_all:
        print("====== Show All Cases ============")
        for case in tester.test_cases:
            print(case)
        exit(0)
    dir = "onnx_test_{}".format(args.chip)
    os.makedirs(dir, exist_ok=True)
    os.chdir(dir)
    if args.case == "" or args.case.lower() == "all":
        test_all(tester)
    else:
        tester.test_single(args.case)
    if args.debug == False:
        file_clean()<|MERGE_RESOLUTION|>--- conflicted
+++ resolved
@@ -463,11 +463,7 @@
         self.torch_and_onnx_compare(in_data, onnx_file, origin_output)
         self.onnx_and_test(onnx_model.graph, name=model_name, input_data=in_data)
 
-<<<<<<< HEAD
-    def onnx_and_test(self, graph_def, name: str = "", input_data: dict = None, qdq: bool = False, check_last: bool = False):
-=======
-    def onnx_and_test(self, graph_def, name: str = "", input_data: dict = None):
->>>>>>> e17c03f6
+    def onnx_and_test(self, graph_def, name: str = "", input_data: dict = None, check_last: bool = False):
         if input_data is None:
             input_data = self.create_random_input(graph_def)
         model_name = name if name else graph_def.name
