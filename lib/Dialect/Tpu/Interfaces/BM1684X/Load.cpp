--- conflicted
+++ resolved
@@ -47,27 +47,16 @@
     gdma_format = BM168x::GDMA_VALUE_FORMAT_INT8;
     data_type = DTYPE_INT8;
     if (gi.h_slice == H) {
-<<<<<<< HEAD
-      if ((W * H & 0x1) == 1) {
-=======
-      if (W * H & 0x1 == 1) {  //  H*W is odd
->>>>>>> e17c03f6
+      if ((W * H & 0x1) == 1) { //  H*W is odd
         W = align_up(W * H, (int64_t)2) / 2;
         real_wslice = align_up(real_wslice*real_hslice, (int64_t)2) / 2;
         H = 1;
         real_hslice = 1;
-<<<<<<< HEAD
-      } else {
-        if ((W & 0x1) == 1)
-          real_hslice >>= 1;
-        else
-=======
       } else {                 //  H*W is even
-        if (W & 0x1 == 1) {     // W is odd and H is even
+        if ((W & 0x1) == 1) {     // W is odd and H is even
           real_hslice >>= 1;    // real_hslice is even ?  to do
           H = H >> 1;
         } else {
->>>>>>> e17c03f6
           W >>= 1;
           real_wslice >>= 1;
         }
